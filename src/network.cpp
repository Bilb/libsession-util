--- conflicted
+++ resolved
@@ -1152,13 +1152,46 @@
                         for (auto& info : valid_nodes) {
                             std::vector<service_node> path{info.node};
 
-<<<<<<< HEAD
                             while (path.size() < path_size) {
                                 if (unused_nodes.empty())
                                     throw std::runtime_error{"Not enough remaining nodes."};
 
-                                auto node = unused_nodes.back();
-                                unused_nodes.pop_back();
+                                service_node node;
+
+                                // If this is the final node then we only want to consider nodes
+                                // which are at least the 'min_final_node_version'
+                                //
+                                // Note: This should be able to be removed after the mandatory
+                                // service node update period for 2.8.0 finishes
+                                if (path.size() == path_size - 2) {
+                                    auto it = std::find_if(
+                                            unused_nodes.begin(),
+                                            unused_nodes.end(),
+                                            [min_final_node_version](const service_node& node) {
+                                                return node.storage_server_version >=
+                                                       min_final_node_version;
+                                            });
+
+                                    if (it != unused_nodes.end()) {
+                                        node = *it;
+                                        unused_nodes.erase(it);
+                                    } else {
+                                        // If we couldn't find a suitable node then just fallback to
+                                        // the old logic
+                                        log::warning(
+                                                cat,
+                                                "Unable to find suitable final node when building "
+                                                "{} "
+                                                "path for {}",
+                                                path_type_name(path_type, single_path_mode),
+                                                request_id);
+                                        node = unused_nodes.back();
+                                        unused_nodes.pop_back();
+                                    }
+                                } else {
+                                    node = unused_nodes.back();
+                                    unused_nodes.pop_back();
+                                }
 
                                 // Ensure we don't put two nodes with the same IP into the same path
                                 auto snode_with_ip_it = std::find_if(
@@ -1170,45 +1203,6 @@
 
                                 if (snode_with_ip_it == path.end())
                                     path.push_back(node);
-=======
-                            for (auto i = 0; i < path_size - 1; i++) {
-                                // If this is the final node then we only want to consider nodes
-                                // which are at least the 'min_final_node_version'
-                                //
-                                // Note: This should be able to be removed after the mandatory
-                                // service node update period for 2.8.0 finishes
-                                if (i == path_size - 2) {
-                                    auto it = std::find_if(
-                                            unused_nodes.begin(),
-                                            unused_nodes.end(),
-                                            [min_final_node_version](const service_node& node) {
-                                                return node.storage_server_version >=
-                                                       min_final_node_version;
-                                            });
-
-                                    if (it != unused_nodes.end()) {
-                                        path.push_back(*it);
-                                        unused_nodes.erase(it);
-                                        break;
-                                    }
-
-                                    // If we couldn't find a suitable node then just fallback to the
-                                    // old logic
-                                    log::warning(
-                                            cat,
-                                            "Unable to find suitable final node when building {} "
-                                            "path for {}",
-                                            path_type_name(path_type, single_path_mode),
-                                            request_id);
-                                    auto node = unused_nodes.back();
-                                    unused_nodes.pop_back();
-                                    path.push_back(node);
-                                } else {
-                                    auto node = unused_nodes.back();
-                                    unused_nodes.pop_back();
-                                    path.push_back(node);
-                                }
->>>>>>> 13c2f35a
                             }
 
                             paths_result.emplace_back(onion_path{std::move(info), path, 0, 0});
@@ -2624,45 +2618,11 @@
         default: break;
     }
 
-<<<<<<< HEAD
-    // Check if we got an error specifying the specific node that failed
-    std::vector<service_node> nodes_to_drop;
-    auto updated_failure_counts = net.call_get(
-            [this]() -> std::unordered_map<std::string, uint8_t> { return snode_failure_counts; });
-    auto updated_path = path;
-    bool found_invalid_node = false;
-
-    if (response) {
-        std::optional<std::string_view> ed25519PublicKey;
-
-        // Check if the response has one of the 'node_not_found' prefixes
-        if (response->starts_with(node_not_found_prefix))
-            ed25519PublicKey = {response->data() + node_not_found_prefix.size()};
-        else if (response->starts_with(node_not_found_prefix_no_status))
-            ed25519PublicKey = {response->data() + node_not_found_prefix_no_status.size()};
-
-        // If we found a result then try to extract the pubkey and process it
-        if (ed25519PublicKey && ed25519PublicKey->size() == 64 &&
-            oxenc::is_hex(*ed25519PublicKey)) {
-            session::onionreq::ed25519_pubkey edpk =
-                    session::onionreq::ed25519_pubkey::from_hex(*ed25519PublicKey);
-            auto edpk_view = to_unsigned_sv(edpk.view());
-
-            auto snode_it = std::find_if(
-                    updated_path.nodes.begin(),
-                    updated_path.nodes.end(),
-                    [&edpk_view](const auto& node) { return node.view_remote_key() == edpk_view; });
-
-            // If we found an invalid node then store it to increment the failure count
-            if (snode_it != updated_path.nodes.end()) {
-                found_invalid_node = true;
-=======
     // Update the cache (want to wait until this has been completed in case another failure happens
     // while this is processing as it might result in missing a failure)
     std::condition_variable cv;
     std::mutex mtx;
     bool done = false;
->>>>>>> 13c2f35a
 
     // Check if we got an error specifying the specific node that failed
     net.call([this,
@@ -2704,57 +2664,6 @@
                             return node.view_remote_key() == edpk_view;
                         });
 
-<<<<<<< HEAD
-                // If the specific node has failed too many times then we should try to repair the
-                // existing path by replace the bad node with another one
-                if (failure_count + 1 >= snode_failure_threshold) {
-                    nodes_to_drop.emplace_back(*snode_it);
-
-                    try {
-                        // If the node that's gone bad is the guard node then we just have to drop
-                        // the path
-                        if (snode_it == updated_path.nodes.begin())
-                            throw std::runtime_error{"Cannot recover if guard node is bad"};
-
-                        // Try to find an unused node to patch the path
-                        auto [path_nodes, unused_snodes] = net.call_get(
-                                [this]() -> std::pair<
-                                                 std::vector<service_node>,
-                                                 std::vector<service_node>> {
-                                    return {all_path_nodes(), snode_pool};
-                                });
-
-                        unused_snodes.erase(
-                                std::remove_if(
-                                        unused_snodes.begin(),
-                                        unused_snodes.end(),
-                                        [&](const service_node& node) {
-                                            return std::find(
-                                                           path_nodes.begin(),
-                                                           path_nodes.end(),
-                                                           node) != path_nodes.end();
-                                        }),
-                                unused_snodes.end());
-
-                        if (unused_snodes.empty())
-                            throw std::runtime_error{"No remaining nodes"};
-
-                        CSRNG rng;
-                        std::shuffle(unused_snodes.begin(), unused_snodes.end(), rng);
-
-                        std::replace(
-                                updated_path.nodes.begin(),
-                                updated_path.nodes.end(),
-                                *snode_it,
-                                unused_snodes.front());
-                        log::info(
-                                cat,
-                                "Found bad node in path for {}, replacing node.",
-                                path_type_name(info.path_type, single_path_mode));
-                    } catch (...) {
-                        // There aren't enough unused nodes remaining so we need to drop the path
-                        updated_path.failure_count = path_failure_threshold;
-=======
                 // If we found an invalid node then store it to increment the failure count
                 if (snode_it != updated_path.nodes.end()) {
                     found_invalid_node = true;
@@ -2766,7 +2675,7 @@
 
                     // If the specific node has failed too many times then we should try to repair
                     // the existing path by replace the bad node with another one
-                    if (updated_failure_counts[snode_it->to_string()] >= snode_failure_threshold) {
+                    if (failure_count + 1 >= snode_failure_threshold) {
                         nodes_to_drop.emplace_back(*snode_it);
 
                         try {
@@ -2776,13 +2685,8 @@
                                 throw std::runtime_error{"Cannot recover if guard node is bad"};
 
                             // Try to find an unused node to patch the path
-                            auto paths = paths_for_type(path_type);
                             auto unused_snodes = snode_pool;
-                            std::vector<service_node> path_nodes;
-
-                            for (const auto& path : paths)
-                                path_nodes.insert(
-                                        path_nodes.end(), path.nodes.begin(), path.nodes.end());
+                            auto path_nodes = all_path_nodes();
 
                             unused_snodes.erase(
                                     std::remove_if(
@@ -2815,7 +2719,6 @@
                             // There aren't enough unused nodes remaining so we need to drop the
                             // path
                             updated_path.failure_count = path_failure_threshold;
->>>>>>> 13c2f35a
 
                             log::info(
                                     cat,
@@ -2845,7 +2748,7 @@
                             updated_failure_counts.try_emplace(it.to_string(), 0).first->second;
                     updated_failure_counts[it.to_string()] = failure_count + 1;
 
-                    if (updated_failure_counts[it.to_string()] >= snode_failure_threshold)
+                    if (failure_count + 1 >= snode_failure_threshold)
                         nodes_to_drop.emplace_back(it);
                 }
 
@@ -2857,64 +2760,15 @@
                 // triggered when trying to establish a new path and, as such, we should increase
                 // the failure count of the guard node since it is probably invalid
                 auto failure_count =
-<<<<<<< HEAD
-                        updated_failure_counts.try_emplace(it.to_string(), 0).first->second;
-                updated_failure_counts[it.to_string()] = failure_count + 1;
-
-                if (failure_count + 1 >= snode_failure_threshold)
-                    nodes_to_drop.emplace_back(it);
-            }
-
-            // Set the failure count of the guard node to match the threshold so we drop it
-            updated_failure_counts[updated_path.nodes[0].to_string()] = snode_failure_threshold;
-            nodes_to_drop.emplace_back(updated_path.nodes[0]);
-        } else if (updated_path.nodes.size() < path_size) {
-            // If the path doesn't have enough nodes then it's likely that this failure was
-            // triggered when trying to establish a new path and, as such, we should increase the
-            // failure count of the guard node since it is probably invalid
-            auto failure_count =
-                    updated_failure_counts.try_emplace(updated_path.nodes[0].to_string(), 0)
-                            .first->second;
-            updated_failure_counts[updated_path.nodes[0].to_string()] = failure_count + 1;
-
-            if (failure_count + 1 >= snode_failure_threshold)
-                nodes_to_drop.emplace_back(updated_path.nodes[0]);
-=======
                         updated_failure_counts.try_emplace(updated_path.nodes[0].to_string(), 0)
                                 .first->second;
                 updated_failure_counts[updated_path.nodes[0].to_string()] = failure_count + 1;
 
-                if (updated_failure_counts[updated_path.nodes[0].to_string()] >=
-                    snode_failure_threshold)
+                if (failure_count + 1 >= snode_failure_threshold)
                     nodes_to_drop.emplace_back(updated_path.nodes[0]);
             }
->>>>>>> 13c2f35a
         }
 
-<<<<<<< HEAD
-    // If the target node has become invalid then add it to the list for removal
-    if (updated_failure_counts[info.target.to_string()] >= snode_failure_threshold)
-        nodes_to_drop.emplace_back(info.target);
-
-    // Update the cache (want to wait until this has been completed incase)
-    std::condition_variable cv;
-    std::mutex mtx;
-    bool done = false;
-
-    net.call([this,
-              request_id = info.request_id,
-              path_type = info.path_type,
-              target_node = info.target,
-              swarm_pubkey = info.swarm_pubkey,
-              old_path = path,
-              updated_failure_counts,
-              updated_path,
-              nodes_to_drop,
-              &cv,
-              &mtx,
-              &done]() mutable {
-        auto already_handled_failure = false;
-=======
         // Remove any nodes from 'nodes_to_drop' which don't actually need to be dropped
         bool requires_swarm_cache_update = false;
 
@@ -2929,14 +2783,11 @@
                 }
             }
         }
-        for (const auto& [key, value] : updated_failure_counts)
-            log::info(cat, "RAWR1 failure count for {} is {}.", key, value);
-        log::info(cat, "RAWR2 Dropping {} nodes.", nodes_to_drop.size());
+
         // No need to track the failure counts of nodes which have been dropped, or haven't failed
         std::erase_if(updated_failure_counts, [](const auto& item) {
             return item.second == 0 || item.second >= snode_failure_threshold;
         });
->>>>>>> 13c2f35a
 
         // Drop the path if invalid
         auto already_handled_failure = false;
@@ -3036,29 +2887,6 @@
         {
             std::lock_guard lock{snode_cache_mutex};
 
-<<<<<<< HEAD
-            // Update the snode pool with the updated node failure counts
-            for (size_t i = 0; i < updated_path.nodes.size(); ++i)
-                std::replace(
-                        snode_pool.begin(),
-                        snode_pool.end(),
-                        old_path.nodes[i],
-                        updated_path.nodes[i]);
-
-            // Drop any nodes which have been added to the list to drop
-            for (auto& node : nodes_to_drop) {
-                snode_pool.erase(
-                        std::remove(snode_pool.begin(), snode_pool.end(), node), snode_pool.end());
-
-                if (swarm_pubkey)
-                    if (swarm_cache.contains(swarm_pubkey->hex())) {
-                        auto updated_swarm = swarm_cache[swarm_pubkey->hex()];
-                        updated_swarm.erase(
-                                std::remove(updated_swarm.begin(), updated_swarm.end(), node),
-                                updated_swarm.end());
-                        swarm_cache[swarm_pubkey->hex()] = updated_swarm;
-                    }
-=======
             // Update the snode failure counts
             snode_failure_counts = updated_failure_counts;
             need_failure_counts_write = true;
@@ -3071,7 +2899,6 @@
                 snode_pool.erase(
                         std::remove(snode_pool.begin(), snode_pool.end(), node), snode_pool.end());
                 need_pool_write = true;
->>>>>>> 13c2f35a
             }
 
             need_write = true;
