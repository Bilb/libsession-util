#include "session/config/user_profile.h"

#include <sodium/crypto_generichash_blake2b.h>

#include "internal.hpp"
#include "session/config/contacts.hpp"
#include "session/config/error.h"
#include "session/config/user_profile.hpp"
#include "session/export.h"
#include "session/types.hpp"

using namespace session::config;
using session::ustring_view;

LIBSESSION_C_API const size_t PROFILE_PIC_MAX_URL_LENGTH = profile_pic::MAX_URL_LENGTH;

UserProfile::UserProfile(ustring_view ed25519_secretkey, std::optional<ustring_view> dumped) :
        ConfigBase{dumped} {
    load_key(ed25519_secretkey);
}

LIBSESSION_C_API int user_profile_init(
        config_object** conf,
        const unsigned char* ed25519_secretkey_bytes,
        const unsigned char* dumpstr,
        size_t dumplen,
        char* error) {
    return c_wrapper_init<UserProfile>(conf, ed25519_secretkey_bytes, dumpstr, dumplen, error);
}

std::optional<std::string_view> UserProfile::get_name() const {
    if (auto* s = data["n"].string(); s && !s->empty())
        return *s;
    return std::nullopt;
}
LIBSESSION_C_API const char* user_profile_get_name(const config_object* conf) {
    if (auto s = unbox<UserProfile>(conf)->get_name())
        return s->data();
    return nullptr;
}

void UserProfile::set_name(std::string_view new_name) {
    if (new_name.size() > contact_info::MAX_NAME_LENGTH)
        throw std::invalid_argument{"Invalid profile name: exceeds maximum length"};
    set_nonempty_str(data["n"], new_name);
}
<<<<<<< HEAD

=======
void UserProfile::set_name_truncated(std::string new_name) {
    set_name(utf8_truncate(std::move(new_name), contact_info::MAX_NAME_LENGTH));
}
>>>>>>> f0016f51
LIBSESSION_C_API int user_profile_set_name(config_object* conf, const char* name) {
    return wrap_exceptions(
            conf,
            [&] {
                unbox<UserProfile>(conf)->set_name(name);
                return 0;
            },
            static_cast<int>(SESSION_ERR_BAD_VALUE));
}

profile_pic UserProfile::get_profile_pic() const {
    profile_pic pic{};
    if (auto* url = data["p"].string(); url && !url->empty())
        pic.url = *url;
    if (auto* key = data["q"].string(); key && key->size() == 32)
        pic.key = {reinterpret_cast<const unsigned char*>(key->data()), 32};
    return pic;
}

LIBSESSION_C_API user_profile_pic user_profile_get_pic(const config_object* conf) {
    user_profile_pic p;
    if (auto pic = unbox<UserProfile>(conf)->get_profile_pic(); pic) {
        copy_c_str(p.url, pic.url);
        std::memcpy(p.key, pic.key.data(), 32);
    } else {
        p.url[0] = 0;
    }
    return p;
}

void UserProfile::set_profile_pic(std::string_view url, ustring_view key) {
    set_pair_if(!url.empty() && key.size() == 32, data["p"], url, data["q"], key);
}

void UserProfile::set_profile_pic(profile_pic pic) {
    set_profile_pic(pic.url, pic.key);
}

LIBSESSION_C_API int user_profile_set_pic(config_object* conf, user_profile_pic pic) {
    std::string_view url{pic.url};
    ustring_view key;
    if (!url.empty())
        key = {pic.key, 32};

    return wrap_exceptions(
            conf,
            [&] {
                unbox<UserProfile>(conf)->set_profile_pic(url, key);
                return 0;
            },
            static_cast<int>(SESSION_ERR_BAD_VALUE));
}

void UserProfile::set_nts_priority(int priority) {
    set_nonzero_int(data["+"], priority);
}

int UserProfile::get_nts_priority() const {
    return data["+"].integer_or(0);
}

LIBSESSION_C_API int user_profile_get_nts_priority(const config_object* conf) {
    return unbox<UserProfile>(conf)->get_nts_priority();
}

LIBSESSION_C_API void user_profile_set_nts_priority(config_object* conf, int priority) {
    unbox<UserProfile>(conf)->set_nts_priority(priority);
}

void UserProfile::set_nts_expiry(std::chrono::seconds expiry) {
    set_positive_int(data["e"], expiry.count());
}

std::optional<std::chrono::seconds> UserProfile::get_nts_expiry() const {
    if (auto* e = data["e"].integer(); e && *e > 0)
        return std::chrono::seconds{*e};
    return std::nullopt;
}

LIBSESSION_C_API int user_profile_get_nts_expiry(const config_object* conf) {
    return unbox<UserProfile>(conf)->get_nts_expiry().value_or(0s).count();
}

LIBSESSION_C_API void user_profile_set_nts_expiry(config_object* conf, int expiry) {
    unbox<UserProfile>(conf)->set_nts_expiry(std::max(0, expiry) * 1s);
}

void UserProfile::set_blinded_msgreqs(std::optional<bool> value) {
    if (!value)
        data["M"].erase();
    else
        data["M"] = static_cast<int>(*value);
}

std::optional<bool> UserProfile::get_blinded_msgreqs() const {
    if (auto* M = data["M"].integer(); M)
        return static_cast<bool>(*M);
    return std::nullopt;
}

LIBSESSION_C_API int user_profile_get_blinded_msgreqs(const config_object* conf) {
    if (auto opt = unbox<UserProfile>(conf)->get_blinded_msgreqs())
        return static_cast<int>(*opt);
    return -1;
}

LIBSESSION_C_API void user_profile_set_blinded_msgreqs(config_object* conf, int enabled) {
    std::optional<bool> val;
    if (enabled >= 0)
        val = static_cast<bool>(enabled);
    unbox<UserProfile>(conf)->set_blinded_msgreqs(std::move(val));
}<|MERGE_RESOLUTION|>--- conflicted
+++ resolved
@@ -44,13 +44,9 @@
         throw std::invalid_argument{"Invalid profile name: exceeds maximum length"};
     set_nonempty_str(data["n"], new_name);
 }
-<<<<<<< HEAD
-
-=======
 void UserProfile::set_name_truncated(std::string new_name) {
     set_name(utf8_truncate(std::move(new_name), contact_info::MAX_NAME_LENGTH));
 }
->>>>>>> f0016f51
 LIBSESSION_C_API int user_profile_set_name(config_object* conf, const char* name) {
     return wrap_exceptions(
             conf,
