#include "session/config/base.hpp"

#include <oxenc/bt_producer.h>
#include <oxenc/bt_value_producer.h>
#include <oxenc/hex.h>
#include <sodium/core.h>
#include <sodium/crypto_generichash_blake2b.h>
#include <sodium/crypto_sign_ed25519.h>
#include <sodium/utils.h>

#include <oxen/log.hpp>
#include <oxen/log/format.hpp>
#include <stdexcept>
#include <string>
#include <vector>

#include "internal.hpp"
#include "session/config/base.h"
#include "session/config/encrypt.hpp"
#include "session/config/protos.hpp"
#include "session/export.h"
#include "session/util.hpp"

using namespace std::literals;
using namespace oxen::log::literals;

namespace session::config {

namespace log = oxen::log;

auto cat = log::Cat("config");

void ConfigBase::set_state(ConfigState s) {
    if (s == ConfigState::Dirty && is_readonly())
        throw std::runtime_error{"Unable to make changes to a read-only config object"};

    if (_state == ConfigState::Clean && !_curr_hash.empty()) {
        _old_hashes.insert(std::move(_curr_hash));
        _curr_hash.clear();
    }
    _state = s;
    _needs_dump = true;
}

MutableConfigMessage& ConfigBase::dirty() {
    if (_state != ConfigState::Dirty) {
        set_state(ConfigState::Dirty);
        _config = std::make_unique<MutableConfigMessage>(*_config, increment_seqno);
    }

    if (auto* mut = dynamic_cast<MutableConfigMessage*>(_config.get()))
        return *mut;
    throw std::runtime_error{"Internal error: unexpected dirty but non-mutable ConfigMessage"};
}

template <typename... Args>
std::unique_ptr<ConfigMessage> make_config_message(bool from_dirty, Args&&... args) {
    if (from_dirty)
        return std::make_unique<MutableConfigMessage>(std::forward<Args>(args)...);
    return std::make_unique<ConfigMessage>(std::forward<Args>(args)...);
}

std::vector<std::string> ConfigBase::merge(
        const std::vector<std::pair<std::string, ustring>>& configs) {
    std::vector<std::pair<std::string, ustring_view>> config_views;
    config_views.reserve(configs.size());
    for (auto& [hash, data] : configs)
        config_views.emplace_back(hash, data);
    return merge(config_views);
}

std::vector<std::string> ConfigBase::merge(
        const std::vector<std::pair<std::string, ustring_view>>& configs) {
    if (accepts_protobuf() && !_keys.empty()) {
        std::list<ustring> keep_alive;
        std::vector<std::pair<std::string, ustring_view>> parsed;
        parsed.reserve(configs.size());

        for (auto& [h, c] : configs) {
            try {
                auto unwrapped = protos::unwrap_config(
                        ustring_view{_keys.front().data(), _keys.front().size()},
                        c,
                        storage_namespace());

                // There was a release of one of the clients which resulted in double-wrapped
                // config messages so we now need to try to double-unwrap in order to better
                // support multi-device for users running those old versions
                try {
                    auto unwrapped2 = protos::unwrap_config(
                            ustring_view{_keys.front().data(), _keys.front().size()},
                            unwrapped,
                            storage_namespace());
                    log::warning(
                            cat,
                            "Found double wraped message in namespace {}",
                            static_cast<std::int16_t>(storage_namespace()));
                    parsed.emplace_back(h, keep_alive.emplace_back(std::move(unwrapped2)));
                } catch (...) {
                    parsed.emplace_back(h, keep_alive.emplace_back(std::move(unwrapped)));
                }
            } catch (...) {
                parsed.emplace_back(h, c);
            }
        }

        return _merge(parsed);
    }

    return _merge(configs);
}

std::vector<std::string> ConfigBase::_merge(
        const std::vector<std::pair<std::string, ustring_view>>& configs) {

    if (_keys.empty())
        throw std::logic_error{"Cannot merge configs without any decryption keys"};

    const auto old_seqno = _config->seqno();
    std::vector<std::string_view> all_hashes;
    std::vector<ustring_view> all_confs;
    all_hashes.reserve(configs.size() + 1);
    all_confs.reserve(configs.size() + 1);

    // We serialize our current config and include it in the list of configs to be merged, as if it
    // had already been pushed to the server (so that this code will be identical whether or not the
    // value was pushed).
    //
    // (We skip this for seqno=0, but that's just a default-constructed, nothing-in-the-config case
    // for which we also can't have or produce a signature, so there's no point in even trying to
    // merge it).

    ustring mine;
    if (old_seqno != 0 || is_dirty()) {
        mine = _config->serialize();
        all_hashes.emplace_back(_curr_hash);
        all_confs.emplace_back(mine);
    }

    std::vector<std::pair<std::string_view, ustring>> plaintexts;

    // TODO:
    // - handle multipart messages.  Each part of a multipart message starts with `m` and then is
    //   immediately followed by a bt_list where:
    //   - element 0 is 'z' for a zstd-compressed message, 'p' for an uncompressed message.
    //   - element 1 is the hash of the final, uncompressed, re-assembled message.
    //   - element 2 is the numeric sequence number of the message, starting from 0.
    //   - element 3 is the total number of messages in the sequence.
    //   - element 4 is a chunk of the data.
    for (size_t ci = 0; ci < configs.size(); ci++) {
        auto& [hash, conf] = configs[ci];
        bool decrypted = false;
        for (size_t i = 0; !decrypted && i < _keys.size(); i++) {
            try {
                plaintexts.emplace_back(hash, decrypt(conf, key(i), encryption_domain()));
                decrypted = true;
            } catch (const decrypt_error&) {
                log::debug(cat, "Failed to decrypt message {} using key {}", ci, i);
            }
        }
        if (!decrypted)
            log::warning(
                    cat,
                    "Failed to decrypt message {} for namespace {}",
                    ci,
                    static_cast<std::int16_t>(storage_namespace()));
    }
    log::debug(
            cat,
            "successfully decrypted {} of {} incoming messages",
            plaintexts.size(),
            configs.size());

    for (auto& [hash, plain] : plaintexts) {
        // Remove prefix padding:
        if (auto p = plain.find_first_not_of((unsigned char)0); p > 0 && p != std::string::npos) {
            std::memmove(plain.data(), plain.data() + p, plain.size() - p);
            plain.resize(plain.size() - p);
        }
        if (plain.empty()) {
            log::error(cat, "Invalid config message: contains no data");
            continue;
        }

        // TODO FIXME (see above)
        if (plain[0] == 'm') {
            log::warning(cat, "multi-part messages not yet supported!");
            continue;
        }

        // 'z' prefix indicates zstd-compressed data:
        if (plain[0] == 'z') {
            if (auto decompressed =
                        zstd_decompress(ustring_view{plain.data() + 1, plain.size() - 1});
                decompressed && !decompressed->empty())
                plain = std::move(*decompressed);
            else {
                log::warning(cat, "Invalid config message: decompression failed");
                continue;
            }
        }

        if (plain[0] != 'd')
            log::error(
                    cat,
                    "invalid/unsupported config message with type {}",
                    (plain[0] >= 0x20 && plain[0] <= 0x7e
                             ? "'{}'"_format(static_cast<char>(plain[0]))
                             : "0x{:02x}"_format(plain[0])));

        all_hashes.emplace_back(hash);
        all_confs.emplace_back(plain);
    }

    std::set<size_t> bad_confs;

    auto new_conf = make_config_message(
            _state == ConfigState::Dirty,
            all_confs,
            _config->verifier,
            _config->signer,
            config_lags(),
            [&](size_t i, const config_error& e) {
                log::warning(cat, "{}", e.what());
                assert(i > 0);  // i == 0 means we can't deserialize our own serialization
                bad_confs.insert(i);
            });

    // All the given config msgs are stale except for:
    // - the message we used, if we found and used a single config that includes all configs.  (This
    //   might be our current config, or might be one single one of the new incoming messages).
    // - confs that failed to parse (we can't understand them, so leave them behind as they may be
    //   some future message).
    std::optional<size_t> superconf = new_conf->unmerged_index();  // nullopt if we had to merge
    std::string_view superconf_hash =
            superconf && *superconf < all_hashes.size() ? all_hashes[*superconf] : "";

    for (size_t i = 0; i < all_hashes.size(); i++) {
        if (i != superconf && !bad_confs.count(i) && !all_hashes[i].empty() &&
            superconf_hash != all_hashes[i])
            _old_hashes.emplace(all_hashes[i]);
    }

    if (new_conf->seqno() != old_seqno) {
        if (new_conf->merged()) {
            if (_state != ConfigState::Dirty) {
                // Merging resulted in a merge conflict resolution message, but won't currently be
                // mutable (because we weren't dirty to start with).  Convert into a Mutable message
                // and mark ourselves dirty so that we'll get pushed.
                _config =
                        std::make_unique<MutableConfigMessage>(std::move(*new_conf), retain_seqno);
            } else {
                _config = std::move(new_conf);
            }
            set_state(ConfigState::Dirty);
        } else if (
                _state == ConfigState::Dirty && new_conf->unmerged_index() == 0 &&
                new_conf->seqno() == old_seqno + 1) {
            // Constructing a new MutableConfigMessage always increments the seqno (by design) but
            // in this case nothing changed: every other config got ignored and we didn't change
            // anything, so we can ignore the new config and just keep our current one, despite the
            // seqno increment.
            /* do nothing */
        } else {
            _config = std::move(new_conf);
            assert(((old_seqno == 0 && mine.empty()) || _config->unmerged_index() >= 1) &&
                   _config->unmerged_index() < all_hashes.size());
            set_state(ConfigState::Clean);
            _curr_hash = all_hashes[*_config->unmerged_index()];
        }
    } else {
        // the merging affect nothing (if it had seqno would have been incremented), so don't
        // pointlessly replace the inner config object.
        assert(new_conf->unmerged_index() == 0);
    }

    std::vector<std::string> good_hashes;
    good_hashes.reserve(all_hashes.size() - (mine.empty() ? 0 : 1) - bad_confs.size());
    for (size_t i = mine.empty() ? 0 : 1; i < all_hashes.size(); i++)
        if (!bad_confs.count(i))
            good_hashes.emplace_back(all_hashes[i]);

    return good_hashes;
}

std::vector<std::string> ConfigBase::current_hashes() const {
    std::vector<std::string> hashes;
    if (!_curr_hash.empty())
        hashes.push_back(_curr_hash);
    return hashes;
}

std::vector<std::string> ConfigBase::old_hashes() {
    std::vector<std::string> hashes;
    if (!is_dirty()) {
        for (auto& old : _old_hashes)
            hashes.push_back(std::move(old));
        _old_hashes.clear();
    }

    return hashes;
}

bool ConfigBase::needs_push() const {
    return !is_clean();
}

// Tries to compresses the message; if the compressed version (including the 'z' prefix tag) is
// smaller than the source message then we modify `msg` to contain the 'z'-prefixed compressed
// message, otherwise we leave it as-is.
void compress_message(ustring& msg, int level) {
    if (!level)
        return;
    // "z" is our zstd compression marker prefix byte
    ustring compressed = zstd_compress(msg, level, to_unsigned_sv("z"sv));
    if (compressed.size() < msg.size())
        msg = std::move(compressed);
}

std::tuple<seqno_t, ustring, std::vector<std::string>> ConfigBase::push() {
    if (_keys.empty())
        throw std::logic_error{"Cannot push data without an encryption key!"};

    auto s = _config->seqno();

    std::tuple<seqno_t, ustring, std::vector<std::string>> ret{s, _config->serialize(), {}};

    auto& [seqno, msg, obs] = ret;
    if (auto lvl = compression_level())
        compress_message(msg, *lvl);

    pad_message(msg);  // Prefix pad with nulls
    encrypt_inplace(msg, key(), encryption_domain());

    if (accepts_protobuf() && !_keys.empty())
        msg = protos::wrap_config(
                ustring_view{_keys.front().data(), _keys.front().size()},
                msg,
                s,
                storage_namespace());

    if (msg.size() > MAX_MESSAGE_SIZE)
        throw std::length_error{"Config data is too large"};

    if (is_dirty())
        set_state(ConfigState::Waiting);

    if (!is_readonly())
        for (auto& old : _old_hashes)
            obs.push_back(std::move(old));
    _old_hashes.clear();

    return ret;
}

std::string ConfigBase::make_push_hex() {
    auto push_result = this->push();
    ustring data = std::get<1>(push_result);
    return oxenc::to_hex(data);
}

void ConfigBase::confirm_pushed(seqno_t seqno, std::string msg_hash) {
    // Make sure seqno hasn't changed; if it has then that means we set some other data *after* the
    // caller got the last data to push, and so we don't care about this confirmation.
    if (_state == ConfigState::Waiting && seqno == _config->seqno()) {
        set_state(ConfigState::Clean);
        _curr_hash = std::move(msg_hash);
    }
}

ustring ConfigBase::dump() {
    if (is_readonly())
        _old_hashes.clear();

    auto d = make_dump();
    _needs_dump = false;
<<<<<<< HEAD

=======
    this->last_dumped = d;
>>>>>>> cffdbde7
    return d;
}

std::string ConfigBase::make_dump_hex() const {
    auto d = this->make_dump();

    return oxenc::to_hex(d);
}

ustring ConfigBase::make_dump() const {
    auto data = _config->serialize(false /* disable signing for local storage */);
    auto data_sv = from_unsigned_sv(data);
    oxenc::bt_list old_hashes;

    oxenc::bt_dict_producer d;
    d.append("!", static_cast<int>(_state));
    d.append("$", data_sv);
    d.append("(", _curr_hash);

    d.append_list(")").append(_old_hashes.begin(), _old_hashes.end());

    if (auto extra = extra_data(); !extra.empty())
        d.append_bt("+", std::move(extra));

    return ustring{to_unsigned_sv(d.view())};
}

ConfigBase::ConfigBase(
        std::optional<ustring> dump,
        std::optional<ustring> ed25519_pubkey,
        std::optional<ustring> ed25519_secretkey) :
        ConfigBase(
                dump ? std::make_optional(static_cast<ustring_view>(*dump)) : std::nullopt,
                ed25519_pubkey ? std::make_optional(static_cast<ustring_view>(*ed25519_pubkey))
                               : std::nullopt,
                ed25519_secretkey
                        ? std::make_optional(static_cast<ustring_view>(*ed25519_secretkey))
                        : std::nullopt) {}

ConfigBase::ConfigBase(
        std::optional<ustring_view> dump,
        std::optional<ustring_view> ed25519_pubkey,
        std::optional<ustring_view> ed25519_secretkey) {

    if (sodium_init() == -1)
        throw std::runtime_error{"libsodium initialization failed!"};

    if (dump) {
        init_from_dump(from_unsigned_sv(*dump));
        this->last_dumped = ustring{*dump};
    } else
        _config = std::make_unique<ConfigMessage>();

    init_sig_keys(ed25519_pubkey, ed25519_secretkey);
}

void ConfigSig::init_sig_keys(
        std::optional<ustring_view> ed25519_pubkey, std::optional<ustring_view> ed25519_secretkey) {
    if (ed25519_secretkey) {
        if (ed25519_pubkey && *ed25519_pubkey != ed25519_secretkey->substr(32))
            throw std::invalid_argument{"Invalid signing keys: secret key and pubkey do not match"};
        set_sig_keys(*ed25519_secretkey);
    } else if (ed25519_pubkey) {
        set_sig_pubkey(*ed25519_pubkey);
    } else {
        clear_sig_keys();
    }
}

void ConfigBase::init_from_dump(std::string_view dump) {
    oxenc::bt_dict_consumer d{dump};
    if (!d.skip_until("!"))
        throw std::runtime_error{"Unable to parse dumped config data: did not find '!' state key"};
    _state = static_cast<ConfigState>(d.consume_integer<int>());

    if (!d.skip_until("$"))
        throw std::runtime_error{"Unable to parse dumped config data: did not find '$' data key"};
    auto data = to_unsigned_sv(d.consume_string_view());
    if (_state == ConfigState::Dirty)
        // If we dumped dirty data then we need to reload it as a mutable config message so that the
        // seqno gets incremented.  This "wastes" one seqno value (since we didn't send the old
        // one), but that's minor and easier than extracting and restoring all the fields we set and
        // is a little more robust against failure if we actually sent it but got killed before we
        // could store a dump.
        _config = std::make_unique<MutableConfigMessage>(
                data,
                nullptr,  // We omit verifier and signer for now because we don't want this dump to
                nullptr,  // be signed (since it's just a dump).
                config_lags());
    else
        _config = std::make_unique<ConfigMessage>(
                data,
                nullptr,
                nullptr,
                config_lags(),
                /*trust_signature=*/true);

    if (d.skip_until("(")) {
        _curr_hash = d.consume_string();
        if (!d.skip_until(")"))
            throw std::runtime_error{"Unable to parse dumped config data: found '(' without ')'"};
        for (auto old = d.consume_list_consumer(); !old.is_finished();)
            _old_hashes.insert(old.consume_string());
    }

    if (d.skip_until("+"))
        if (auto extra = d.consume_dict(); !extra.empty())
            load_extra_data(std::move(extra));
}

int ConfigBase::key_count() const {
    return _keys.size();
}

bool ConfigBase::has_key(ustring_view key) const {
    if (key.size() != 32)
        throw std::invalid_argument{"invalid key given to has_key(): not 32-bytes"};

    auto* keyptr = key.data();
    for (const auto& key : _keys)
        if (sodium_memcmp(keyptr, key.data(), KEY_SIZE) == 0)
            return true;
    return false;
}

std::vector<ustring_view> ConfigBase::get_keys() const {
    std::vector<ustring_view> ret;
    ret.reserve(_keys.size());
    for (const auto& key : _keys)
        ret.emplace_back(key.data(), key.size());
    return ret;
}

void ConfigBase::add_key(ustring_view key, bool high_priority, bool dirty_config) {
    static_assert(
            sizeof(Key) == KEY_SIZE, "std::array appears to have some overhead which seems bad");

    if (key.size() != KEY_SIZE)
        throw std::invalid_argument{"add_key failed: key size must be 32 bytes"};

    if (!_keys.empty() && sodium_memcmp(_keys.front().data(), key.data(), KEY_SIZE) == 0)
        return;
    else if (!high_priority && has_key(key))
        return;

    if (_keys.capacity() == 0)
        // There's not a lot of point in starting this off really small: sodium is likely going to
        // use at least a page size anyway.
        _keys.reserve(64);

    if (high_priority)
        remove_key(key, 1);

    auto& newkey = *_keys.emplace(high_priority ? _keys.begin() : _keys.end());
    std::memcpy(newkey.data(), key.data(), KEY_SIZE);

    if (dirty_config && !is_readonly() && (_keys.size() == 1 || high_priority))
        dirty();
}

int ConfigBase::clear_keys(bool dirty_config) {
    int ret = _keys.size();
    _keys.clear();
    _keys.shrink_to_fit();

    if (dirty_config && !is_readonly() && ret > 0)
        dirty();

    return ret;
}

void ConfigBase::replace_keys(const std::vector<ustring_view>& new_keys, bool dirty_config) {
    if (new_keys.empty()) {
        if (_keys.empty())
            return;
        clear_keys(dirty_config);
        return;
    }

    for (auto& k : new_keys)
        if (k.size() != KEY_SIZE)
            throw std::invalid_argument{"replace_keys failed: keys must be 32 bytes"};

    dirty_config = dirty_config && !is_readonly() &&
                   (_keys.empty() ||
                    sodium_memcmp(_keys.front().data(), new_keys.front().data(), KEY_SIZE) != 0);

    _keys.clear();
    for (auto& k : new_keys)
        add_key(k, /*high_priority=*/false);  // The first key gets the high priority spot even
                                              // with `false` since we just emptied the list

    if (dirty_config)
        dirty();
}

bool ConfigBase::remove_key(ustring_view key, size_t from, bool dirty_config) {
    auto starting_size = _keys.size();
    if (from >= starting_size)
        return false;

    dirty_config = dirty_config && !is_readonly() &&
                   sodium_memcmp(key.data(), _keys.front().data(), KEY_SIZE) == 0;

    _keys.erase(
            std::remove_if(
                    _keys.begin() + from,
                    _keys.end(),
                    [&key](const auto& k) {
                        return sodium_memcmp(key.data(), k.data(), KEY_SIZE) == 0;
                    }),
            _keys.end());

    if (dirty_config)
        dirty();

    return _keys.size() < starting_size;
}

void ConfigBase::load_key(ustring_view ed25519_secretkey) {
    if (!(ed25519_secretkey.size() == 64 || ed25519_secretkey.size() == 32))
        throw std::invalid_argument{
                encryption_domain() + " requires an Ed25519 64-byte secret key or 32-byte seed"s};

    add_key(ed25519_secretkey.substr(0, 32));
}

void ConfigSig::set_sig_keys(ustring_view secret) {
    if (secret.size() != 64)
        throw std::invalid_argument{"Invalid sodium secret: expected 64 bytes"};
    clear_sig_keys();
    _sign_sk.reset(64);
    std::memcpy(_sign_sk.data(), secret.data(), secret.size());
    _sign_pk.emplace();
    crypto_sign_ed25519_sk_to_pk(_sign_pk->data(), _sign_sk.data());

    set_verifier([this](ustring_view data, ustring_view sig) {
        return 0 == crypto_sign_ed25519_verify_detached(
                            sig.data(), data.data(), data.size(), _sign_pk->data());
    });
    set_signer([this](ustring_view data) {
        ustring sig;
        sig.resize(64);
        if (0 != crypto_sign_ed25519_detached(
                         sig.data(), nullptr, data.data(), data.size(), _sign_sk.data()))
            throw std::runtime_error{"Internal error: config signing failed!"};
        return sig;
    });
}

void ConfigSig::set_sig_pubkey(ustring_view pubkey) {
    if (pubkey.size() != 32)
        throw std::invalid_argument{"Invalid pubkey: expected 32 bytes"};
    _sign_pk.emplace();
    std::memcpy(_sign_pk->data(), pubkey.data(), 32);

    set_verifier([this](ustring_view data, ustring_view sig) {
        return 0 == crypto_sign_ed25519_verify_detached(
                            sig.data(), data.data(), data.size(), _sign_pk->data());
    });
}

void ConfigSig::clear_sig_keys() {
    _sign_pk.reset();
    _sign_sk.reset();
    set_signer(nullptr);
    set_verifier(nullptr);
}

void ConfigBase::set_verifier(ConfigMessage::verify_callable v) {
    _config->verifier = std::move(v);
}

void ConfigBase::set_signer(ConfigMessage::sign_callable s) {
    _config->signer = std::move(s);
}

std::array<unsigned char, 32> ConfigSig::seed_hash(std::string_view key) const {
    if (!_sign_sk)
        throw std::runtime_error{"Cannot make a seed hash without a signing secret key"};
    std::array<unsigned char, 32> out;
    crypto_generichash_blake2b(
            out.data(),
            out.size(),
            _sign_sk.data(),
            32,  // Just the seed part of the value, not the last half (which is just the pubkey)
            reinterpret_cast<const unsigned char*>(key.data()),
            std::min<size_t>(key.size(), 64));
    return out;
}

void set_error(config_object* conf, std::string e) {
    auto& error = unbox(conf).error;
    error = std::move(e);
    conf->last_error = error.c_str();
}

}  // namespace session::config

extern "C" {

using namespace session;
using namespace session::config;

LIBSESSION_EXPORT void config_free(config_object* conf) {
    delete conf;
}

LIBSESSION_EXPORT int16_t config_storage_namespace(const config_object* conf) {
    return static_cast<int16_t>(unbox(conf)->storage_namespace());
}

LIBSESSION_EXPORT config_string_list* config_merge(
        config_object* conf,
        const char** msg_hashes,
        const unsigned char** configs,
        const size_t* lengths,
        size_t count) {
    return wrap_exceptions(conf, [&] {
        auto& config = *unbox(conf);
        std::vector<std::pair<std::string, ustring_view>> confs;
        confs.reserve(count);
        for (size_t i = 0; i < count; i++)
            confs.emplace_back(msg_hashes[i], ustring_view{configs[i], lengths[i]});

        return make_string_list(config.merge(confs));
    });
}

LIBSESSION_EXPORT bool config_needs_push(const config_object* conf) {
    return unbox(conf)->needs_push();
}

LIBSESSION_EXPORT config_push_data* config_push(config_object* conf) {
    return wrap_exceptions(conf, [&] {
        auto& config = *unbox(conf);
        auto [seqno, data, obs] = config.push();

        // We need to do one alloc here that holds everything:
        // - the returned struct
        // - pointers to the obsolete message hash strings
        // - the data
        // - the message hash strings
        size_t buffer_size = sizeof(config_push_data) + obs.size() * sizeof(char*) + data.size();
        for (auto& o : obs)
            buffer_size += o.size();
        buffer_size += obs.size();  // obs msg hash string NULL terminators

        auto* ret = static_cast<config_push_data*>(std::malloc(buffer_size));

        ret->seqno = seqno;

        static_assert(alignof(config_push_data) >= alignof(char*));
        ret->obsolete = reinterpret_cast<char**>(ret + 1);
        ret->obsolete_len = obs.size();

        ret->config = reinterpret_cast<unsigned char*>(ret->obsolete + ret->obsolete_len);
        ret->config_len = data.size();

        std::memcpy(ret->config, data.data(), data.size());
        char* obsptr = reinterpret_cast<char*>(ret->config + ret->config_len);
        for (size_t i = 0; i < obs.size(); i++) {
            std::memcpy(obsptr, obs[i].c_str(), obs[i].size() + 1);
            ret->obsolete[i] = obsptr;
            obsptr += obs[i].size() + 1;
        }

        return ret;
    });
}

LIBSESSION_EXPORT void config_confirm_pushed(
        config_object* conf, seqno_t seqno, const char* msg_hash) {
    unbox(conf)->confirm_pushed(seqno, msg_hash);
}

LIBSESSION_EXPORT void config_dump(config_object* conf, unsigned char** out, size_t* outlen) {
    wrap_exceptions(conf, [&] {
        assert(out && outlen);
        auto data = unbox(conf)->dump();
        *outlen = data.size();
        *out = static_cast<unsigned char*>(std::malloc(data.size()));
        std::memcpy(*out, data.data(), data.size());
    });
}

LIBSESSION_EXPORT bool config_needs_dump(const config_object* conf) {
    return unbox(conf)->needs_dump();
}

LIBSESSION_EXPORT config_string_list* config_current_hashes(const config_object* conf) {
    return make_string_list(unbox(conf)->current_hashes());
}

LIBSESSION_EXPORT config_string_list* config_old_hashes(config_object* conf) {
    return make_string_list(unbox(conf)->old_hashes());
}

LIBSESSION_EXPORT unsigned char* config_get_keys(const config_object* conf, size_t* len) {
    const auto keys = unbox(conf)->get_keys();
    assert(static_cast<size_t>(std::count_if(keys.begin(), keys.end(), [](const auto& k) {
               return k.size() == 32;
           })) == keys.size());
    assert(len);
    *len = keys.size();
    if (keys.empty())
        return nullptr;
    auto* buf = static_cast<unsigned char*>(std::malloc(32 * keys.size()));
    auto* cur = buf;
    for (const auto& k : keys) {
        std::memcpy(cur, k.data(), 32);
        cur += 32;
    }

    return buf;
}

LIBSESSION_EXPORT void config_add_key(config_object* conf, const unsigned char* key) {
    wrap_exceptions(conf, [&] { unbox(conf)->add_key({key, 32}); });
}

LIBSESSION_EXPORT void config_add_key_low_prio(config_object* conf, const unsigned char* key) {
    wrap_exceptions(conf, [&] { unbox(conf)->add_key({key, 32}, /*high_priority=*/false); });
}
LIBSESSION_EXPORT int config_clear_keys(config_object* conf) {
    return unbox(conf)->clear_keys();
}
LIBSESSION_EXPORT bool config_remove_key(config_object* conf, const unsigned char* key) {
    return unbox(conf)->remove_key({key, 32});
}
LIBSESSION_EXPORT int config_key_count(const config_object* conf) {
    return unbox(conf)->key_count();
}
LIBSESSION_EXPORT bool config_has_key(const config_object* conf, const unsigned char* key) {
    try {
        return unbox(conf)->has_key({key, 32});
    } catch (...) {
        return false;
    }
}
LIBSESSION_EXPORT const unsigned char* config_key(const config_object* conf, size_t i) {
    return unbox(conf)->key(i).data();
}

LIBSESSION_EXPORT const char* config_encryption_domain(const config_object* conf) {
    return unbox(conf)->encryption_domain();
}

LIBSESSION_EXPORT void config_set_sig_keys(config_object* conf, const unsigned char* secret) {
    wrap_exceptions(conf, [&] { unbox(conf)->set_sig_keys({secret, 64}); });
}

LIBSESSION_EXPORT void config_set_sig_pubkey(config_object* conf, const unsigned char* pubkey) {
    wrap_exceptions(conf, [&] { unbox(conf)->set_sig_pubkey({pubkey, 32}); });
}

LIBSESSION_EXPORT const unsigned char* config_get_sig_pubkey(const config_object* conf) {
    const auto& pk = unbox(conf)->get_sig_pubkey();
    if (pk)
        return pk->data();
    return nullptr;
}

LIBSESSION_EXPORT void config_clear_sig_keys(config_object* conf) {
    unbox(conf)->clear_sig_keys();
}

}  // extern "C"<|MERGE_RESOLUTION|>--- conflicted
+++ resolved
@@ -374,11 +374,7 @@
 
     auto d = make_dump();
     _needs_dump = false;
-<<<<<<< HEAD
-
-=======
     this->last_dumped = d;
->>>>>>> cffdbde7
     return d;
 }
 
