#include "session/config/groups/keys.hpp"

#include <oxenc/base64.h>
#include <oxenc/hex.h>
#include <sodium/core.h>
#include <sodium/crypto_aead_xchacha20poly1305.h>
#include <sodium/crypto_core_ed25519.h>
#include <sodium/crypto_generichash_blake2b.h>
#include <sodium/crypto_scalarmult_curve25519.h>
#include <sodium/crypto_scalarmult_ed25519.h>
#include <sodium/crypto_sign_ed25519.h>
#include <sodium/randombytes.h>
#include <sodium/utils.h>

#include <chrono>
#include <iterator>
#include <stdexcept>
#include <unordered_set>

#include "../internal.hpp"
#include "session/config/groups/info.hpp"
#include "session/config/groups/keys.h"
#include "session/config/groups/members.hpp"
#include "session/multi_encrypt.hpp"
#include "session/xed25519.hpp"

using namespace std::literals;

namespace session::config::groups {

static auto sys_time_from_ms(int64_t milliseconds_since_epoch) {
    return std::chrono::system_clock::time_point{milliseconds_since_epoch * 1ms};
}

Keys::Keys(
        ustring_view user_ed25519_secretkey,
        ustring_view group_ed25519_pubkey,
        std::optional<ustring_view> group_ed25519_secretkey,
        std::optional<ustring_view> dumped,
        Info& info,
        Members& members) {

    if (sodium_init() == -1)
        throw std::runtime_error{"libsodium initialization failed!"};

    if (user_ed25519_secretkey.size() != 64)
        throw std::invalid_argument{"Invalid Keys construction: invalid user ed25519 secret key"};
    if (group_ed25519_pubkey.size() != 32)
        throw std::invalid_argument{"Invalid Keys construction: invalid group ed25519 public key"};
    if (group_ed25519_secretkey && group_ed25519_secretkey->size() != 64)
        throw std::invalid_argument{"Invalid Keys construction: invalid group ed25519 secret key"};

    init_sig_keys(group_ed25519_pubkey, group_ed25519_secretkey);

    user_ed25519_sk.load(user_ed25519_secretkey.data(), 64);

    if (dumped) {
        load_dump(*dumped);
        auto key_list = group_keys();
        members.replace_keys(key_list, /*dirty=*/false);
        info.replace_keys(key_list, /*dirty=*/false);
    }
}

bool Keys::needs_dump() const {
    return needs_dump_;
}

ustring Keys::dump() {
    auto dumped = make_dump();

    needs_dump_ = false;
    return dumped;
}

ustring Keys::make_dump() const {
    oxenc::bt_dict_producer d;
    {
        auto active = d.append_list("active");
        for (const auto& [gen, hashes] : active_msgs_) {
            auto lst = active.append_list();
            lst.append(gen);
            for (const auto& h : hashes)
                lst.append(h);
        }
    }

    {
        auto keys = d.append_list("keys");
        for (auto& k : keys_) {
            auto ki = keys.append_dict();
            // NB: Keys must be in sorted order
            ki.append("g", k.generation);
            ki.append("k", from_unsigned_sv(k.key));
            ki.append(
                    "t",
                    std::chrono::duration_cast<std::chrono::milliseconds>(
                            k.timestamp.time_since_epoch())
                            .count());
        }
    }

    if (!pending_key_config_.empty()) {
        auto pending = d.append_dict("pending");
        // NB: Keys must be in sorted order
        pending.append("c", from_unsigned_sv(pending_key_config_));
        pending.append("g", pending_gen_);
        pending.append("k", from_unsigned_sv(pending_key_));
    }

    return ustring{to_unsigned_sv(d.view())};
}

void Keys::load_dump(ustring_view dump) {
    oxenc::bt_dict_consumer d{from_unsigned_sv(dump)};

    if (d.skip_until("active")) {
        auto active = d.consume_list_consumer();
        while (!active.is_finished()) {
            auto lst = active.consume_list_consumer();
            auto& hashes = active_msgs_[lst.consume_integer<int64_t>()];
            while (!lst.is_finished())
                hashes.insert(lst.consume_string());
        }
    } else {
        throw config_value_error{"Invalid Keys dump: `active` not found"};
    }

    if (d.skip_until("keys")) {
        auto keys = d.consume_list_consumer();
        while (!keys.is_finished()) {
            auto kd = keys.consume_dict_consumer();
            auto& key = keys_.emplace_back();

            if (!kd.skip_until("g"))
                throw config_value_error{"Invalid Keys dump: found key without generation (g)"};
            key.generation = kd.consume_integer<int64_t>();

            if (!kd.skip_until("k"))
                throw config_value_error{"Invalid Keys dump: found key without key bytes (k)"};
            auto key_bytes = kd.consume_string_view();
            if (key_bytes.size() != key.key.size())
                throw config_value_error{
                        "Invalid Keys dump: found key with invalid size (" +
                        std::to_string(key_bytes.size()) + ")"};
            std::memcpy(key.key.data(), key_bytes.data(), key.key.size());

            if (!kd.skip_until("t"))
                throw config_value_error{"Invalid Keys dump: found key without timestamp (t)"};
            key.timestamp = sys_time_from_ms(kd.consume_integer<int64_t>());

            if (keys_.size() > 1 && *std::prev(keys_.end(), 2) >= key)
                throw config_value_error{"Invalid Keys dump: keys are not in proper sorted order"};
        }
    } else {
        throw config_value_error{"Invalid Keys dump: `keys` not found"};
    }

    if (d.skip_until("pending")) {
        auto pending = d.consume_dict_consumer();

        if (!pending.skip_until("c"))
            throw config_value_error{"Invalid Keys dump: found pending without config (c)"};
        auto pc = pending.consume_string_view();
        pending_key_config_.clear();
        pending_key_config_.resize(pc.size());
        std::memcpy(pending_key_config_.data(), pc.data(), pc.size());

        if (!pending.skip_until("g"))
            throw config_value_error{"Invalid Keys dump: found pending without generation (g)"};
        pending_gen_ = pending.consume_integer<int64_t>();

        if (!pending.skip_until("k"))
            throw config_value_error{"Invalid Keys dump: found pending without key (k)"};
        auto pk = pending.consume_string_view();
        if (pk.size() != pending_key_.size())
            throw config_value_error{
                    "Invalid Keys dump: found pending key (k) with invalid size (" +
                    std::to_string(pk.size()) + ")"};
        std::memcpy(pending_key_.data(), pk.data(), pending_key_.size());
    }
}

size_t Keys::size() const {
    return keys_.size() + !pending_key_config_.empty();
}

std::vector<ustring_view> Keys::group_keys() const {
    std::vector<ustring_view> ret;
    ret.reserve(size());

    if (!pending_key_config_.empty())
        ret.emplace_back(pending_key_.data(), 32);

    for (auto it = keys_.rbegin(); it != keys_.rend(); ++it)
        ret.emplace_back(it->key.data(), 32);

    return ret;
}

ustring_view Keys::group_enc_key() const {
    if (!pending_key_config_.empty())
        return {pending_key_.data(), 32};
    if (keys_.empty())
        throw std::runtime_error{"group_enc_key failed: Keys object has no keys at all!"};

    auto& key = keys_.back().key;
    return {key.data(), key.size()};
}

void Keys::load_admin_key(ustring_view seed, Info& info, Members& members) {
    if (admin())
        return;

    if (seed.size() == 64)
        seed.remove_suffix(32);
    else if (seed.size() != 32)
        throw std::invalid_argument{
                "Failed to load admin key: invalid secret key (expected 32 or 64 bytes)"};

    std::array<unsigned char, 32> pk;
    sodium_cleared<std::array<unsigned char, 64>> sk;
    crypto_sign_ed25519_seed_keypair(pk.data(), sk.data(), seed.data());

    if (_sign_pk.has_value() && *_sign_pk != pk)
        throw std::runtime_error{
                "Failed to load admin key: given secret key does not match group pubkey"};

    auto seckey = to_sv(sk);
    set_sig_keys(seckey);
    info.set_sig_keys(seckey);
    members.set_sig_keys(seckey);
}

namespace {

    std::array<unsigned char, 32> compute_xpk(const unsigned char* ed25519_pk) {
        std::array<unsigned char, 32> xpk;
        if (0 != crypto_sign_ed25519_pk_to_curve25519(xpk.data(), ed25519_pk))
            throw std::runtime_error{
                    "An error occured while attempting to convert Ed25519 pubkey to X25519; "
                    "is the pubkey valid?"};
        return xpk;
    }

    constexpr auto seed_hash_key = "SessionGroupKeySeed"sv;
    const ustring_view enc_key_hash_key = to_unsigned_sv("SessionGroupKeyGen"sv);
    constexpr auto enc_key_admin_hash_key = "SessionGroupKeyAdminKey"sv;
    constexpr auto enc_key_member_hash_key = "SessionGroupKeyMemberKey"sv;
    const ustring_view junk_seed_hash_key = to_unsigned_sv("SessionGroupJunkMembers"sv);

}  // namespace

ustring_view Keys::rekey(Info& info, Members& members) {
    if (!admin())
        throw std::logic_error{
                "Unable to issue a new group encryption key without the main group keys"};

    // For members we calculate the outer encryption key as H(aB || A || B).  But because we only
    // have `B` (the session id) as an x25519 pubkey, we do this in x25519 space, which means we
    // have to use the x25519 conversion of a/A rather than the group's ed25519 pubkey.
    auto group_xpk = compute_xpk(_sign_pk->data());

    sodium_cleared<std::array<unsigned char, 32>> group_xsk;
    crypto_sign_ed25519_sk_to_curve25519(group_xsk.data(), _sign_sk.data());

    // We need quasi-randomness: full secure random would be great, except that different admins
    // encrypting for the same update would always create different keys, but we want it
    // deterministic so that that doesn't happen.
    //
    // So we use:
    //
    // H1(member0 || member1 || ... || memberN || generation || H2(group_secret_key))
    //
    // where:
    // - H1(.) = 56-byte BLAKE2b keyed hash with key "SessionGroupKeyGen"
    // - memberI is each members full session ID, expressed in hex (66 chars), in sorted order (note
    //   that this includes *all* members, not only non-admins).
    // - generation is the new generation value, expressed as a base 10 string (e.g. "123")
    // - H2(.) = 32-byte BLAKE2b keyed hash of the sodium group secret key seed (just the 32 byte,
    //           not the full 64 byte with the pubkey in the second half), key "SessionGroupKeySeed"
    //
    // And then from this 56-byte hash we use the first 32 bytes as the new group key and the last
    // 24 bytes as the encryption nonce.
    //
    // If we have to append junk member keys (for padding) them we reuse H1 with H(H1 || a) to
    // produce a sodium pseudo-RNG seed for deterministic junk value generation.
    //
    // To encrypt this we have one key encrypted for all admins, plus one encryption per non-admin
    // member.  For admins we encrypt using a 32-byte blake2b keyed hash of the group secret key
    // seed, just like H2, but with key "SessionGroupKeyAdminKey".

    std::array<unsigned char, 32> h2 = seed_hash(seed_hash_key);

    std::array<unsigned char, 56> h1;

    crypto_generichash_blake2b_state st;

    crypto_generichash_blake2b_init(
            &st, enc_key_hash_key.data(), enc_key_hash_key.size(), h1.size());
    for (const auto& m : members)
        crypto_generichash_blake2b_update(
                &st, to_unsigned(m.session_id.data()), m.session_id.size());

    auto gen = keys_.empty() ? 0 : keys_.back().generation + 1;
    auto gen_str = std::to_string(gen);
    crypto_generichash_blake2b_update(&st, to_unsigned(gen_str.data()), gen_str.size());

    crypto_generichash_blake2b_update(&st, h2.data(), 32);

    crypto_generichash_blake2b_final(&st, h1.data(), h1.size());

    ustring_view enc_key{h1.data(), 32};
    ustring_view nonce{h1.data() + 32, 24};

    oxenc::bt_dict_producer d{};

    d.append("#", from_unsigned_sv(nonce));

    static_assert(crypto_aead_xchacha20poly1305_ietf_KEYBYTES == 32);
    static_assert(crypto_aead_xchacha20poly1305_ietf_ABYTES == 16);
    std::array<
            unsigned char,
            crypto_aead_xchacha20poly1305_ietf_KEYBYTES + crypto_aead_xchacha20poly1305_ietf_ABYTES>
            encrypted;
    std::string_view enc_sv = from_unsigned_sv(encrypted);

    // Shared key for admins
    auto member_k = seed_hash(enc_key_admin_hash_key);
    static_assert(member_k.size() == crypto_aead_xchacha20poly1305_ietf_KEYBYTES);
    crypto_aead_xchacha20poly1305_ietf_encrypt(
            encrypted.data(),
            nullptr,
            enc_key.data(),
            enc_key.size(),
            nullptr,
            0,
            nullptr,
            nonce.data(),
            member_k.data());

    d.append("G", gen);
    d.append("K", enc_sv);

    {
        auto member_keys = d.append_list("k");
        int member_count = 0;
        std::vector<std::array<unsigned char, 32>> member_xpk_raw;
        std::vector<ustring_view> member_xpks;
        member_xpk_raw.reserve(members.size());
        member_xpks.reserve(members.size());
        for (const auto& m : members) {
            member_xpk_raw.push_back(session_id_pk(m.session_id));
            member_xpks.emplace_back(member_xpk_raw.back().data(), member_xpk_raw.back().size());
        }

        encrypt_for_multiple(
                enc_key,
                member_xpks,
                nonce,
                to_sv(group_xsk),
                to_sv(group_xpk),
                enc_key_member_hash_key,
                [&](ustring_view enc_sv) {
                    member_keys.append(enc_sv);
                    member_count++;
                },
                true  // ignore invalid
        );

        // Pad it out with junk entries to the next MESSAGE_KEY_MULTIPLE
        if (member_count % MESSAGE_KEY_MULTIPLE) {
            int n_junk = MESSAGE_KEY_MULTIPLE - (member_count % MESSAGE_KEY_MULTIPLE);
            std::vector<unsigned char> junk_data;
            junk_data.resize(encrypted.size() * n_junk);

            std::array<unsigned char, randombytes_SEEDBYTES> rng_seed;
            crypto_generichash_blake2b_init(
                    &st, junk_seed_hash_key.data(), junk_seed_hash_key.size(), rng_seed.size());
            crypto_generichash_blake2b_update(&st, h1.data(), h1.size());
            crypto_generichash_blake2b_update(&st, _sign_sk.data(), _sign_sk.size());
            crypto_generichash_blake2b_final(&st, rng_seed.data(), rng_seed.size());

            randombytes_buf_deterministic(junk_data.data(), junk_data.size(), rng_seed.data());
            std::string_view junk_view = from_unsigned_sv(junk_data);
            while (!junk_view.empty()) {
                member_keys.append(junk_view.substr(0, encrypted.size()));
                junk_view.remove_prefix(encrypted.size());
            }
        }
    }

    // Finally we sign the message at put it as the ~ key (which is 0x7e, and thus comes later than
    // any other printable ascii key).
    d.append_signature("~", [this](ustring_view to_sign) { return sign(to_sign); });

    // Load this key/config/gen into our pending variables
    pending_gen_ = gen;
    std::memcpy(pending_key_.data(), enc_key.data(), pending_key_.size());
    pending_key_config_.clear();
    auto conf = d.view();
    pending_key_config_.resize(conf.size());
    std::memcpy(pending_key_config_.data(), conf.data(), conf.size());

    auto new_key_list = group_keys();
    // We want to dirty the member/info lists so that they get re-encrypted and re-pushed with the
    // new key:
    members.replace_keys(new_key_list, /*dirty=*/true);
    info.replace_keys(new_key_list, /*dirty=*/true);

    needs_dump_ = true;

    return ustring_view{pending_key_config_.data(), pending_key_config_.size()};
}

ustring Keys::sign(ustring_view data) const {
    auto sig = signer_(data);
    if (sig.size() != 64)
        throw std::logic_error{"Invalid signature: signing function did not return 64 bytes"};
    return sig;
}

ustring Keys::key_supplement(const std::vector<std::string>& sids) const {
    if (!admin())
        throw std::logic_error{
                "Unable to issue supplemental group encryption keys without the main group keys"};

    if (keys_.empty())
        throw std::logic_error{
                "Unable to create supplemental keys: this object has no keys at all"};

    // For members we calculate the outer encryption key as H(aB || A || B).  But because we only
    // have `B` (the session id) as an x25519 pubkey, we do this in x25519 space, which means we
    // have to use the x25519 conversion of a/A rather than the group's ed25519 pubkey.
    auto group_xpk = compute_xpk(_sign_pk->data());

    sodium_cleared<std::array<unsigned char, 32>> group_xsk;
    crypto_sign_ed25519_sk_to_curve25519(group_xsk.data(), _sign_sk.data());

    // We need quasi-randomness here for the nonce: full secure random would be great, except that
    // different admins encrypting for the same update would always create different keys, but we
    // want it deterministic so that that doesn't happen.
    //
    // So we use a nonce of:
    //
    // H1(member0 || member1 || ... || memberN || keysdata || H2(group_secret_key))
    //
    // where:
    // - H1(.) = 24-byte BLAKE2b keyed hash with key "SessionGroupKeyGen"
    // - memberI is the full session ID of each member included in this key update, expressed in hex
    //   (66 chars), in sorted order.
    // - keysdata is the unencrypted inner value that we are encrypting for each supplemental member
    // - H2(.) = 32-byte BLAKE2b keyed hash of the sodium group secret key seed (just the 32 byte,
    //           not the full 64 byte with the pubkey in the second half), key "SessionGroupKeySeed"

    std::string supp_keys;
    {
        oxenc::bt_list_producer supp;
        for (auto& ki : keys_) {
            auto d = supp.append_dict();
            d.append("g", ki.generation);
            d.append("k", from_unsigned_sv(ki.key));
            d.append(
                    "t",
                    std::chrono::duration_cast<std::chrono::milliseconds>(
                            ki.timestamp.time_since_epoch())
                            .count());
        }
        supp_keys = std::move(supp).str();
    }

    std::array<unsigned char, 24> h1;

    crypto_generichash_blake2b_state st;

    crypto_generichash_blake2b_init(
            &st, enc_key_hash_key.data(), enc_key_hash_key.size(), h1.size());

    for (const auto& sid : sids)
        crypto_generichash_blake2b_update(&st, to_unsigned(sid.data()), sid.size());

    crypto_generichash_blake2b_update(&st, to_unsigned(supp_keys.data()), supp_keys.size());

    std::array<unsigned char, 32> h2 = seed_hash(seed_hash_key);
    crypto_generichash_blake2b_update(&st, h2.data(), h2.size());

    crypto_generichash_blake2b_final(&st, h1.data(), h1.size());

    ustring_view nonce{h1.data(), h1.size()};

    oxenc::bt_dict_producer d{};

    d.append("#", from_unsigned_sv(nonce));

    {
        auto list = d.append_list("+");
        std::vector<unsigned char> encrypted;
        encrypted.resize(supp_keys.size() + crypto_aead_xchacha20poly1305_ietf_ABYTES);

        size_t member_count = 0;

        std::vector<std::array<unsigned char, 32>> member_xpk_raw;
        std::vector<ustring_view> member_xpks;
        member_xpk_raw.reserve(sids.size());
        member_xpks.reserve(sids.size());
        for (const auto& sid : sids) {
            member_xpk_raw.push_back(session_id_pk(sid));
            member_xpks.emplace_back(member_xpk_raw.back().data(), member_xpk_raw.back().size());
        }

        encrypt_for_multiple(
                supp_keys,
                member_xpks,
                nonce,
                to_sv(group_xsk),
                to_sv(group_xpk),
                enc_key_member_hash_key,
                [&](ustring_view encrypted) {
                    list.append(encrypted);
                    member_count++;
                },
                true  // ignore invalid
        );

        if (member_count == 0)
            throw std::runtime_error{
                    "Unable to construct supplemental messages: invalid session ids given"};
    }

    d.append("G", keys_.back().generation);

    // Finally we sign the message at put it as the ~ key (which is 0x7e, and thus comes later than
    // any other printable ascii key).
    d.append_signature("~", [this](ustring_view to_sign) { return sign(to_sign); });

    return ustring{to_unsigned_sv(d.view())};
}

// Blinding factor for subaccounts: H(sessionid || groupid) mod L, where H is 64-byte blake2b, using
// a hash key derived from the group's seed.
std::array<unsigned char, 32> Keys::subaccount_blind_factor(
        const std::array<unsigned char, 32>& session_xpk) const {

    auto mask = seed_hash("SessionGroupSubaccountMask");
    static_assert(mask.size() == crypto_generichash_blake2b_KEYBYTES);

    std::array<unsigned char, 64> h;
    crypto_generichash_blake2b_state st;
    crypto_generichash_blake2b_init(&st, mask.data(), mask.size(), h.size());
    crypto_generichash_blake2b_update(&st, to_unsigned("\x05"), 1);
    crypto_generichash_blake2b_update(&st, session_xpk.data(), session_xpk.size());
    crypto_generichash_blake2b_update(&st, to_unsigned("\x03"), 1);
    crypto_generichash_blake2b_update(&st, _sign_pk->data(), _sign_pk->size());
    crypto_generichash_blake2b_final(&st, h.data(), h.size());

    std::array<unsigned char, 32> out;
    crypto_core_ed25519_scalar_reduce(out.data(), h.data());
    return out;
}

namespace {

    // These constants are defined and explains in more detail in oxen-storage-server
    constexpr unsigned char SUBACC_FLAG_READ = 0b0001;
    constexpr unsigned char SUBACC_FLAG_WRITE = 0b0010;
    constexpr unsigned char SUBACC_FLAG_DEL = 0b0100;
    constexpr unsigned char SUBACC_FLAG_ANY_PREFIX = 0b1000;

    constexpr unsigned char subacc_flags(bool write, bool del) {
        return SUBACC_FLAG_READ | (write ? SUBACC_FLAG_WRITE : 0) | (del ? SUBACC_FLAG_DEL : 0);
    }

}  // namespace

ustring Keys::swarm_make_subaccount(std::string_view session_id, bool write, bool del) const {
    if (!admin())
        throw std::logic_error{"Cannot make subaccount signature: admin keys required"};

    // This gets a wee bit complicated because we only have a session_id, but we really need an
    // Ed25519 pubkey.  So we do the signal-style XEd25519 thing here where we start with the
    // positive alternative behind their x25519 pubkey and work from there.  This means,
    // unfortunately, that making a signature needs to muck around since this is the proper public
    // only half the time.

    // Terminology/variables (a/A indicates private/public keys)
    // - s/S are the Ed25519 underlying Session keys (neither is observed in this context)
    // - x/X are the X25519 conversions of s/S (x, similarly, is not observed, but X is: it's in the
    //   session_id).
    // - T = |S|, i.e. the positive of the two alternatives we get from inverting the Ed -> X
    //   pubkey.
    // - c/C is the group's Ed25519
    // - k is the blinding factor, which is: H(\x05...[sessionid]\x03...[groupid], key=M) mod L,
    //   where: H is 64-byte blake2b; M is `subaccount_blind_factor` (see above).
    // - p is the account network prefix (03)
    // - f are the flag bits, determined by `write` and `del` arguments

    auto X = session_id_pk(session_id);
    auto& c = _sign_sk;

    auto k = subaccount_blind_factor(X);

    // T = |S|
    auto T = xed25519::pubkey(ustring_view{X.data(), X.size()});

    // kT is the user's Ed25519 blinded pubkey:
    std::array<unsigned char, 32> kT;

    if (0 != crypto_scalarmult_ed25519_noclamp(kT.data(), k.data(), T.data()))
        throw std::runtime_error{"scalarmult failed: perhaps an invalid session id?"};

    ustring out;
    out.resize(4 + 32 + 64);
    out[0] = 0x03;                      // network prefix
    out[1] = subacc_flags(write, del);  // permission flags
    out[2] = 0;                         // reserved 1
    out[3] = 0;                         // reserved 2
    // The next 32 bytes are k (NOT kT; the user can go make kT themselves):
    std::memcpy(&out[4], k.data(), k.size());

    // And then finally, we append a group signature of: p || f || 0 || 0 || kT
    std::array<unsigned char, 36> to_sign;
    std::memcpy(&to_sign[0], out.data(), 4);  // first 4 bytes are the same as out
    std::memcpy(&to_sign[4], kT.data(), 32);  // but then we have kT instead of k
    crypto_sign_ed25519_detached(&out[36], nullptr, to_sign.data(), to_sign.size(), c.data());

    return out;
}

ustring Keys::swarm_subaccount_token(std::string_view session_id, bool write, bool del) const {
    if (!admin())
        throw std::logic_error{"Cannot make subaccount signature: admin keys required"};

    // Similar to the above, but we only care about getting flags || kT

    auto X = session_id_pk(session_id);
    auto k = subaccount_blind_factor(X);

    // T = |S|
    auto T = xed25519::pubkey(ustring_view{X.data(), X.size()});

    ustring out;
    out.resize(4 + 32);
    out[0] = 0x03;                      // network prefix
    out[1] = subacc_flags(write, del);  // permission flags
    out[2] = 0;                         // reserved 1
    out[3] = 0;                         // reserved 2
    if (0 != crypto_scalarmult_ed25519_noclamp(&out[4], k.data(), T.data()))
        throw std::runtime_error{"scalarmult failed: perhaps an invalid session id?"};
    return out;
}

Keys::swarm_auth Keys::swarm_subaccount_sign(
        ustring_view msg, ustring_view sign_val, bool binary) const {
    if (sign_val.size() != 100)
        throw std::logic_error{"Invalid signing value: size is wrong"};

    if (!_sign_pk)
        throw std::logic_error{"Unable to verify: group pubkey is not set (!?)"};

    Keys::swarm_auth result;
    auto& [token, sub_sig, sig] = result;

    // (see above for variable/crypto notation)

    ustring_view k = sign_val.substr(4, 32);

    // our token is the first 4 bytes of `sign_val` (flags, etc.), followed by kT which we have to
    // compute:
    token.resize(36);
    std::memcpy(token.data(), sign_val.data(), 4);

    // T = |S|, i.e. we have to clear the sign bit from our pubkey
    std::array<unsigned char, 32> T;
    crypto_sign_ed25519_sk_to_pk(T.data(), user_ed25519_sk.data());
    bool neg = T[31] & 0x80;
    T[31] &= 0x7f;
    if (0 != crypto_scalarmult_ed25519_noclamp(to_unsigned(token.data() + 4), k.data(), T.data()))
        throw std::runtime_error{"scalarmult failed: perhaps an invalid session id or seed?"};

    // token is now set: flags || kT
    ustring_view kT{to_unsigned(token.data() + 4), 32};

    // sub_sig is just the admin's signature, sitting at the end of sign_val (after 4f || k):
    sub_sig = from_unsigned_sv(sign_val.substr(36));

    // Our signing private scalar is kt, where t = ±s according to whether we had to negate S to
    // make T
    std::array<unsigned char, 32> s, s_neg;
    crypto_sign_ed25519_sk_to_curve25519(s.data(), user_ed25519_sk.data());
    crypto_core_ed25519_scalar_negate(s_neg.data(), s.data());
    xed25519::constant_time_conditional_assign(s, s_neg, neg);

    auto& t = s;

    std::array<unsigned char, 32> kt;
    crypto_core_ed25519_scalar_mul(kt.data(), k.data(), t.data());

    // We now have kt, kT, our privkey/public.  (Note that kt is a scalar, not a seed).

    // We're going to get *close* to standard Ed25519 here, except:
    //
    // where Ed25519 uses
    //
    //     r = SHA512(SHA512(seed)[32:64] || M) mod L
    //
    // we're instead going to use:
    //
    //     r = H64(H32(seed, key="SubaccountSeed") || kT || M, key="SubaccountSig") mod L
    //
    // where H64 and H32 are BLAKE2b keyed hashes of 64 and 32 bytes, respectively, thus
    // differentiating the signature for both different seeds and different blinded kT pubkeys.
    //
    // From there, we follow the standard EdDSA construction:
    //
    //     R = rB
    //     S = r + H(R || kT || M) kt    (mod L)
    //
    // (using the standard Ed25519 SHA-512 here for H)

    constexpr auto seed_hash_key = "SubaccountSeed"sv;
    constexpr auto r_hash_key = "SubaccountSig"sv;
    std::array<unsigned char, 32> hseed;
    crypto_generichash_blake2b(
            hseed.data(),
            hseed.size(),
            user_ed25519_sk.data(),
            32,
            to_unsigned(seed_hash_key.data()),
            seed_hash_key.size());

    std::array<unsigned char, 64> tmp;
    crypto_generichash_blake2b_state st;
    crypto_generichash_blake2b_init(
            &st, to_unsigned(r_hash_key.data()), r_hash_key.size(), tmp.size());
    crypto_generichash_blake2b_update(&st, hseed.data(), hseed.size());
    crypto_generichash_blake2b_update(&st, kT.data(), kT.size());
    crypto_generichash_blake2b_update(&st, msg.data(), msg.size());
    crypto_generichash_blake2b_final(&st, tmp.data(), tmp.size());

    std::array<unsigned char, 32> r;
    crypto_core_ed25519_scalar_reduce(r.data(), tmp.data());

    sig.resize(64);
    unsigned char* R = to_unsigned(sig.data());
    unsigned char* S = to_unsigned(sig.data() + 32);
    // R = rB
    crypto_scalarmult_ed25519_base_noclamp(R, r.data());

    // Compute S = r + H(R || A || M) a mod L:  (with A = kT, a = kt)
    crypto_hash_sha512_state shast;
    crypto_hash_sha512_init(&shast);
    crypto_hash_sha512_update(&shast, R, 32);
    crypto_hash_sha512_update(&shast, kT.data(), kT.size());  // A = pubkey, that is, kT
    crypto_hash_sha512_update(&shast, msg.data(), msg.size());
    std::array<unsigned char, 64> hram;
    crypto_hash_sha512_final(&shast, hram.data());      // S = H(R||A||M)
    crypto_core_ed25519_scalar_reduce(S, hram.data());  // S %= L
    crypto_core_ed25519_scalar_mul(S, S, kt.data());    // S *= a
    crypto_core_ed25519_scalar_add(S, S, r.data());     // S += r

    // sig is now set to the desired R || S, with S = r + H(R || A || M)a (all mod L)

    if (!binary) {
        token = oxenc::to_base64(token);
        sub_sig = oxenc::to_base64(sub_sig);
        sig = oxenc::to_base64(sig);
    }

    return result;
}

bool Keys::swarm_verify_subaccount(ustring_view sign_val, bool write, bool del) const {
    if (!_sign_pk)
        return false;
    return swarm_verify_subaccount(
            "03" + oxenc::to_hex(_sign_pk->begin(), _sign_pk->end()),
            ustring_view{user_ed25519_sk.data(), user_ed25519_sk.size()},
            sign_val,
            write,
            del);
}

bool Keys::swarm_verify_subaccount(
        std::string group_id,
        ustring_view user_ed_sk,
        ustring_view sign_val,
        bool write,
        bool del) {
    auto group_pk = session_id_pk(group_id, "03");

    if (sign_val.size() != 100)
        return false;

    ustring_view prefix = sign_val.substr(0, 4);
    if (prefix[0] != 0x03 && !(prefix[1] & SUBACC_FLAG_ANY_PREFIX))
        return false;  // require either 03 prefix match, or the "any prefix" flag

    if (!(prefix[1] & SUBACC_FLAG_READ))
        return false;  // missing the read flag

    if (write && !(prefix[1] & SUBACC_FLAG_WRITE))
        return false;  // we require write, but it isn't set
                       //
    if (del && !(prefix[1] & SUBACC_FLAG_DEL))
        return false;  // we require delete, but it isn't set

    ustring_view k = sign_val.substr(4, 32);
    ustring_view sig = sign_val.substr(36);

    // T = |S|, i.e. we have to clear the sign bit from our pubkey
    std::array<unsigned char, 32> T;
    crypto_sign_ed25519_sk_to_pk(T.data(), user_ed_sk.data());
    T[31] &= 0x7f;

    // Compute kT, then reconstruct the `flags || kT` value the admin should have provided a
    // signature for
    std::array<unsigned char, 32> kT;
    if (0 != crypto_scalarmult_ed25519_noclamp(kT.data(), k.data(), T.data()))
        throw std::runtime_error{"scalarmult failed: perhaps an invalid session id or seed?"};

    std::array<unsigned char, 36> to_verify;
    std::memcpy(&to_verify[0], sign_val.data(), 4);  // prefix, flags, 2x future use bytes
    std::memcpy(&to_verify[4], kT.data(), 32);

    // Verify it!
    return 0 == crypto_sign_ed25519_verify_detached(
                        sig.data(), to_verify.data(), to_verify.size(), group_pk.data());
}

std::optional<ustring_view> Keys::pending_config() const {
    if (pending_key_config_.empty())
        return std::nullopt;
    return ustring_view{pending_key_config_.data(), pending_key_config_.size()};
}

void Keys::insert_key(std::string_view msg_hash, key_info&& new_key) {
    // Find all keys with the same generation and see if our key is in there (that is: we are
    // deliberately ignoring timestamp so that we don't add the same key with slight timestamp
    // variations).
    const auto [gen_begin, gen_end] =
            std::equal_range(keys_.begin(), keys_.end(), new_key, [](const auto& a, const auto& b) {
                return a.generation < b.generation;
            });
    for (auto it = gen_begin; it != gen_end; ++it)
        if (it->key == new_key.key) {
            active_msgs_[new_key.generation].emplace(msg_hash);
            return;
        }

    auto it = std::lower_bound(keys_.begin(), keys_.end(), new_key);

    if (keys_.size() >= 2 && it == keys_.begin() && new_key.generation < keys_.front().generation &&
        keys_.front().timestamp + KEY_EXPIRY < keys_.back().timestamp)
        // The new one is older than the front one, and the front one is already more than
        // KEY_EXPIRY before the last one, so this new one is stale.
        return;

    active_msgs_[new_key.generation].emplace(msg_hash);
    keys_.insert(it, std::move(new_key));
    remove_expired();
    needs_dump_ = true;
}

// Attempts xchacha20 decryption.
//
// Preconditions:
// - `ciphertext` must be at least 16 [crypto_aead_xchacha20poly1305_ietf_ABYTES]
// - `out` must have enough space (ciphertext.size() - 16
// [crypto_aead_xchacha20poly1305_ietf_ABYTES])
// - `nonce` must be 24 bytes [crypto_aead_xchacha20poly1305_ietf_NPUBBYTES]
// - `key` must be 32 bytes [crypto_aead_xchacha20poly1305_ietf_KEYBYTES]
//
// The latter two are asserted in a debug build, but not otherwise checked.
//
// Returns true (after writing to `out`) if decryption succeeds, false if it fails.
namespace {
    bool try_decrypting(
            unsigned char* out, ustring_view encrypted, ustring_view nonce, ustring_view key) {
        assert(encrypted.size() >= crypto_aead_xchacha20poly1305_ietf_ABYTES);
        assert(nonce.size() == crypto_aead_xchacha20poly1305_ietf_NPUBBYTES);
        assert(key.size() == crypto_aead_xchacha20poly1305_ietf_KEYBYTES);

        return 0 == crypto_aead_xchacha20poly1305_ietf_decrypt(
                            out,
                            nullptr,
                            nullptr,
                            encrypted.data(),
                            encrypted.size(),
                            nullptr,
                            0,
                            nonce.data(),
                            key.data());
    }
    bool try_decrypting(
            unsigned char* out,
            ustring_view encrypted,
            ustring_view nonce,

            const std::array<unsigned char, 32>& key) {
        return try_decrypting(out, encrypted, nonce, ustring_view{key.data(), key.size()});
    }
}  // namespace

bool Keys::load_key_message(
        std::string_view hash,
        ustring_view data,
        int64_t timestamp_ms,
        Info& info,
        Members& members) {

    oxenc::bt_dict_consumer d{from_unsigned_sv(data)};

    if (!_sign_pk || !verifier_)
        throw std::logic_error{"Group pubkey is not set; unable to load config message"};

    auto group_xpk = compute_xpk(_sign_pk->data());

    if (!d.skip_until("#"))
        throw config_value_error{"Key message has no nonce"};
    auto nonce = to_unsigned_sv(d.consume_string_view());

    sodium_vector<key_info> new_keys;
    std::optional<int64_t> max_gen;  // If set then associate the message with this generation
                                     // value, even if we didn't find a key for us.

    sodium_cleared<std::array<unsigned char, 32>> member_dec_key;
    sodium_cleared<std::array<unsigned char, 32>> member_xsk;
    std::array<unsigned char, 32> member_xpk;
    if (!admin()) {
        crypto_sign_ed25519_sk_to_curve25519(member_xsk.data(), user_ed25519_sk.data());
        member_xpk = compute_xpk(user_ed25519_sk.data() + 32);
    }

    if (d.skip_until("+")) {
        // This is a supplemental keys message, not a full one
        auto supp = d.consume_list_consumer();

        int member_key_pos = -1;

        auto next_ciphertext = [&]() -> std::optional<ustring_view> {
            while (!supp.is_finished()) {
                member_key_pos++;
                auto encrypted = to_unsigned_sv(supp.consume_string_view());
                // Expect an encrypted message like this, which has a minimum valid size (if both g
                // and t are 0 for some reason) of:
                // d            --   1
                //   1:k 32:... -- +38
                //   1:g i1e    -- + 6
                //   1:t iXe    -- + 6
                // e               + 1
                //                 ---
                //                  52
                if (encrypted.size() < 52 + crypto_aead_xchacha20poly1305_ietf_ABYTES)
                    throw config_value_error{
                            "Supplemental key message has invalid key info size at "
                            "index " +
                            std::to_string(member_key_pos)};

                if (!new_keys.empty() || admin())
                    continue;  // Keep parsing, to ensure validity of the whole message

                return encrypted;
            }
            return std::nullopt;
        };

        if (auto plaintext = decrypt_for_multiple(
                    next_ciphertext,
                    nonce,
                    to_sv(member_xsk),
                    to_sv(member_xpk),
                    to_sv(group_xpk),
                    enc_key_member_hash_key)) {

            // Decryption success, we found our key list!

            oxenc::bt_list_consumer key_infos{from_unsigned_sv(*plaintext)};
            while (!key_infos.is_finished()) {
                auto& new_key = new_keys.emplace_back();
                auto keyinf = key_infos.consume_dict_consumer();
                if (!keyinf.skip_until("g"))
                    throw config_value_error{"Invalid supplemental key message: no `g` generation"};
                new_key.generation = keyinf.consume_integer<int64_t>();
                if (!keyinf.skip_until("k"))
                    throw config_value_error{"Invalid supplemental key message: no `k` key data"};
                auto key_val = keyinf.consume_string_view();
                if (key_val.size() != 32)
                    throw config_value_error{
                            "Invalid supplemental key message: `k` key has wrong size"};
                std::memcpy(new_key.key.data(), key_val.data(), 32);
                if (!keyinf.skip_until("t"))
                    throw config_value_error{"Invalid supplemental key message: no `t` timestamp"};
                new_key.timestamp = sys_time_from_ms(keyinf.consume_integer<int64_t>());
            }
        }

        // Ensure we consume all the ciphertexts (to ensure some message validity, even if we found
        // one halfway through).
        while (next_ciphertext()) {
        }

        if (!d.skip_until("G"))
            throw config_value_error{
                    "Supplemental key message missing required max generation field (G)"};
        max_gen = d.consume_integer<int64_t>();

    } else {  // Full message (i.e. not supplemental)

        bool found_key = false;
        auto& new_key = new_keys.emplace_back();
        new_key.timestamp = sys_time_from_ms(timestamp_ms);

        if (!d.skip_until("G"))
            throw config_value_error{"Key message missing required generation (G) field"};

        new_key.generation = d.consume_integer<int64_t>();
        if (new_key.generation < 0)
            throw config_value_error{"Key message contains invalid negative generation"};

        if (!d.skip_until("K"))
            throw config_value_error{
                    "Non-supplemental key message is missing required admin key (K)"};

        auto admin_key = to_unsigned_sv(d.consume_string_view());
        if (admin_key.size() != 32 + crypto_aead_xchacha20poly1305_ietf_ABYTES)
            throw config_value_error{"Key message has invalid admin key length"};

        if (admin()) {
            auto k = seed_hash(enc_key_admin_hash_key);

            if (!try_decrypting(new_key.key.data(), admin_key, nonce, k))
                throw config_value_error{"Failed to decrypt admin key from key message"};

            found_key = true;
        }

        // Even if we're already found a key we still parse these, so that admins and all users have
        // the same error conditions for rejecting an invalid config message.
        if (!d.skip_until("k"))
            throw config_value_error{"Config is missing member keys list (k)"};

        auto key_list = d.consume_list_consumer();

        int member_key_pos = -1;
        auto next_ciphertext = [&]() -> std::optional<ustring_view> {
            while (!key_list.is_finished()) {
                member_key_pos++;
                auto member_key = to_unsigned_sv(key_list.consume_string_view());
                if (member_key.size() != 32 + crypto_aead_xchacha20poly1305_ietf_ABYTES)
                    throw config_value_error{
                            "Key message has invalid member key length at index " +
                            std::to_string(member_key_pos)};

                if (found_key)
                    continue;

                return member_key;
            }
            return std::nullopt;
        };

        if (auto plaintext = decrypt_for_multiple(
                    next_ciphertext,
                    nonce,
                    to_sv(member_xsk),
                    to_sv(member_xpk),
                    to_sv(group_xpk),
                    enc_key_member_hash_key)) {
            // Decryption success, we found our key!
            assert(plaintext->size() == 32);
            std::memcpy(new_key.key.data(), plaintext->data(), 32);
            found_key = true;
        }

        // Parse them all, even once we had a successful decryption, to properly count and fail on
        // invalid input:
        while (next_ciphertext()) {
        }

        if (++member_key_pos % MESSAGE_KEY_MULTIPLE != 0)
            throw config_value_error{"Member key list has wrong size (missing junk key padding?)"};

        if (!found_key) {
            max_gen = new_key.generation;
            new_keys.pop_back();
        }
    }

    verify_config_sig(d, verifier_);

    // If this is our pending config or this has a later generation than our pending config then
    // drop our pending status.
    if (admin() && !new_keys.empty() && !pending_key_config_.empty() &&
        (new_keys[0].generation > pending_gen_ || new_keys[0].key == pending_key_)) {
        pending_key_config_.clear();
        needs_dump_ = true;
    }

    if (!new_keys.empty()) {
        for (auto& k : new_keys)
            insert_key(hash, std::move(k));

        auto new_key_list = group_keys();
        members.replace_keys(new_key_list, /*dirty=*/false);
        info.replace_keys(new_key_list, /*dirty=*/false);
        return true;
    } else if (max_gen) {
        active_msgs_[*max_gen].emplace(hash);
        remove_expired();
        needs_dump_ = true;
    }

    return false;
}

std::unordered_set<std::string> Keys::current_hashes() const {
    std::unordered_set<std::string> hashes;
    for (const auto& [g, hash] : active_msgs_)
        hashes.insert(hash.begin(), hash.end());
    return hashes;
}

void Keys::remove_expired() {
    if (keys_.size() >= 2) {
        // When we're done, this will point at the first element we want to keep (i.e. we want to
        // remove everything in `[ begin(), lapsed_end )`).
        auto lapsed_end = keys_.begin();

        for (auto it = keys_.begin(); it != keys_.end();) {
            // Advance `it` if the next element is an alternate key (with a later timestamp) from
            // the same generation.  When we finish this little loop, `it` is the last element of
            // this generation and `it2` is the first element of the next generation.
            auto it2 = std::next(it);
            while (it2 != keys_.end() && it2->generation == it->generation)
                it = it2++;
            if (it2 == keys_.end())
                break;

            // it2 points at the lowest-timestamp value of the next-largest generation: if there is
            // something more than 30 days newer than it2, then that tells us that `it`'s generation
            // is no longer needed since a newer generation passed it more than 30 days ago.  (We
            // actually use 60 days for paranoid safety, but the logic is the same).
            //
            // NB: We don't trust the local system clock here (and the `timestamp` values are
            // swarm-provided), because devices are notoriously imprecise, which means that since we
            // only invalidate keys when new keys come in, we can hold onto one obsolete generation
            // indefinitely (but this is a tiny overhead and not worth trying to build a
            // system-clock-is-broken workaround to avoid).
            if (it2->timestamp + KEY_EXPIRY < keys_.back().timestamp)
                lapsed_end = it2;
            else
                break;
            it = it2;
        }

        if (lapsed_end != keys_.begin())
            keys_.erase(keys_.begin(), lapsed_end);
    }

    // Drop any active message hashes for generations we are no longer keeping around
    if (!keys_.empty())
        active_msgs_.erase(
                active_msgs_.begin(), active_msgs_.lower_bound(keys_.front().generation));
    else
        // Keys is empty, which means we aren't keep *any* keys around (or they are all invalid or
        // something) and so it isn't really up to us to keep them alive, since that's a history of
        // the group we apparently don't have access to.
        active_msgs_.clear();
}

bool Keys::needs_rekey() const {
    if (!admin() || keys_.size() < 2)
        return false;

    // We rekey if the max generation value is being used across multiple keys (which indicates some
    // sort of rekey collision, somewhat analagous to merge configs in regular config messages).
    auto last_it = std::prev(keys_.end());
    auto second_it = std::prev(last_it);
    return last_it->generation == second_it->generation;
}

std::optional<ustring_view> Keys::pending_key() const {
    if (!pending_key_config_.empty())
        return ustring_view{pending_key_.data(), pending_key_.size()};
    return std::nullopt;
}

static constexpr size_t ENCRYPT_OVERHEAD =
        crypto_aead_xchacha20poly1305_ietf_NPUBBYTES + crypto_aead_xchacha20poly1305_ietf_ABYTES;

ustring Keys::encrypt_message(ustring_view plaintext, bool compress, size_t padding) const {
    if (plaintext.size() > MAX_PLAINTEXT_MESSAGE_SIZE)
        throw std::runtime_error{"Cannot encrypt plaintext: message size is too large"};
    ustring _compressed;
    if (compress) {
        _compressed = zstd_compress(plaintext);
        if (_compressed.size() < plaintext.size())
            plaintext = _compressed;
        else {
            _compressed.clear();
            compress = false;
        }
    }

    oxenc::bt_dict_producer dict{};
    dict.append(
            "", 1);  // encoded data version (bump this if something changes in an incompatible way)
    dict.append("a", std::string_view{from_unsigned(user_ed25519_sk.data()) + 32, 32});

    std::array<unsigned char, 64> signature;
    crypto_sign_ed25519_detached(
            signature.data(), nullptr, plaintext.data(), plaintext.size(), user_ed25519_sk.data());

    if (!compress)
        dict.append("d", from_unsigned_sv(plaintext));

    dict.append("s", from_unsigned_sv(signature));

    if (compress)
        dict.append("z", from_unsigned_sv(plaintext));

    auto encoded = std::move(dict).str();

    // suppose size == 250, padding = 256
    // so size + overhead(40) == 290
    // need padding of (256 - (290 % 256)) = 256 - 34 = 222
    // thus 290 + 222 = 512
    size_t final_len = ENCRYPT_OVERHEAD + encoded.size();
    if (padding > 1 && final_len % padding != 0) {
        size_t to_append = padding - (final_len % padding);
        encoded.resize(encoded.size() + to_append);
    }

    ustring ciphertext;
    ciphertext.resize(ENCRYPT_OVERHEAD + encoded.size());
    randombytes_buf(ciphertext.data(), crypto_aead_xchacha20poly1305_ietf_NPUBBYTES);
    ustring_view nonce{ciphertext.data(), crypto_aead_xchacha20poly1305_ietf_NPUBBYTES};
    if (0 != crypto_aead_xchacha20poly1305_ietf_encrypt(
                     ciphertext.data() + crypto_aead_xchacha20poly1305_ietf_NPUBBYTES,
                     nullptr,
                     to_unsigned(encoded.data()),
                     encoded.size(),
                     nullptr,
                     0,
                     nullptr,
                     nonce.data(),
                     group_enc_key().data()))
        throw std::runtime_error{"Encryption failed"};

    return ciphertext;
}

std::pair<std::string, ustring> Keys::decrypt_message(ustring_view ciphertext) const {
    if (ciphertext.size() < ENCRYPT_OVERHEAD)
        throw std::runtime_error{"ciphertext is too small to be encrypted data"};

    ustring plain;

    auto nonce = ciphertext.substr(0, crypto_aead_xchacha20poly1305_ietf_NPUBBYTES);
    ciphertext.remove_prefix(crypto_aead_xchacha20poly1305_ietf_NPUBBYTES);
    plain.resize(ciphertext.size() - crypto_aead_xchacha20poly1305_ietf_ABYTES);

    //
    // Decrypt, using all the possible keys, starting with a pending one (if we have one)
    //
    bool decrypt_success = false;
    if (auto pending = pending_key();
        pending && try_decrypting(plain.data(), ciphertext, nonce, *pending)) {
        decrypt_success = true;
    } else {
        for (auto& k : keys_) {
            if (try_decrypting(plain.data(), ciphertext, nonce, k.key)) {
                decrypt_success = true;
                break;
            }
        }
    }

    if (!decrypt_success)  // none of the keys worked
        throw std::runtime_error{"unable to decrypt ciphertext with any current group keys"};

    //
    // Removing any null padding bytes from the end
    //
    if (auto pos = plain.find_last_not_of('\0'); pos != std::string::npos)
        plain.resize(pos + 1);

    //
    // Now what we have less should be a bt_dict
    //
    if (plain.empty() || plain.front() != 'd' || plain.back() != 'e')
        throw std::runtime_error{"decrypted data is not a bencoded dict"};

    oxenc::bt_dict_consumer dict{from_unsigned_sv(plain)};

    if (!dict.skip_until(""))
        throw std::runtime_error{"group message version tag (\"\") is missing"};
    if (auto v = dict.consume_integer<int>(); v != 1)
        throw std::runtime_error{
                "group message version tag (" + std::to_string(v) +
                ") is not compatible (we support v1)"};

    if (!dict.skip_until("a"))
        throw std::runtime_error{"missing message author pubkey"};
    auto ed_pk = to_unsigned_sv(dict.consume_string_view());
    if (ed_pk.size() != 32)
        throw std::runtime_error{
                "message author pubkey size (" + std::to_string(ed_pk.size()) + ") is invalid"};

    std::array<unsigned char, 32> x_pk;
    if (0 != crypto_sign_ed25519_pk_to_curve25519(x_pk.data(), ed_pk.data()))
        throw std::runtime_error{
                "author ed25519 pubkey is invalid (unable to convert it to a session id)"};

    std::pair<std::string, ustring> result;
    auto& [session_id, data] = result;
    session_id.reserve(66);
    session_id += "05";
    oxenc::to_hex(x_pk.begin(), x_pk.end(), std::back_inserter(session_id));

    ustring_view raw_data;
    if (dict.skip_until("d")) {
        raw_data = to_unsigned_sv(dict.consume_string_view());
        if (raw_data.empty())
            throw std::runtime_error{"uncompressed message data (\"d\") cannot be empty"};
    }

    if (!dict.skip_until("s"))
        throw std::runtime_error{"message signature is missing"};
    auto ed_sig = to_unsigned_sv(dict.consume_string_view());
    if (ed_sig.size() != 64)
        throw std::runtime_error{
                "message signature size (" + std::to_string(ed_sig.size()) + ") is invalid"};

    bool compressed = false;
    if (dict.skip_until("z")) {
        if (!raw_data.empty())
            throw std::runtime_error{
                    "message signature cannot contain both compressed (z) and uncompressed (d) "
                    "data"};
        raw_data = to_unsigned_sv(dict.consume_string_view());
        if (raw_data.empty())
            throw std::runtime_error{"compressed message data (\"z\") cannot be empty"};

        compressed = true;
    } else if (raw_data.empty())
        throw std::runtime_error{"message must contain compressed (z) or uncompressed (d) data"};

    if (0 != crypto_sign_ed25519_verify_detached(
                     ed_sig.data(), raw_data.data(), raw_data.size(), ed_pk.data()))
        throw std::runtime_error{"message signature failed validation"};

    if (compressed) {
        if (auto decomp = zstd_decompress(raw_data, MAX_PLAINTEXT_MESSAGE_SIZE)) {
            data = std::move(*decomp);
        } else
            throw std::runtime_error{"message decompression failed"};
    } else
        data = raw_data;

    return result;
}

}  // namespace session::config::groups

using namespace session;
using namespace session::config;

namespace {
groups::Keys& unbox(config_group_keys* conf) {
    assert(conf && conf->internals);
    return *static_cast<groups::Keys*>(conf->internals);
}
const groups::Keys& unbox(const config_group_keys* conf) {
    assert(conf && conf->internals);
    return *static_cast<const groups::Keys*>(conf->internals);
}

// Wraps a labmda and, if an exception is thrown, sets an error message in the internals.error string
// and updates the last_error pointer in the outer (C) config_object struct to point at it.
//
// No return value: accepts void and pointer returns; pointer returns will become nullptr on error
template <std::invocable Call>
decltype(auto) wrap_exceptions(config_group_keys* conf, Call&& f) {
    using Ret = std::invoke_result_t<Call>;

    try {
        conf->last_error = nullptr;
        return std::invoke(std::forward<Call>(f));
    } catch (const std::exception& e) {
        copy_c_str(conf->_error_buf, e.what());
        conf->last_error = conf->_error_buf;
    }
    if constexpr (std::is_pointer_v<Ret>)
        return nullptr;
    else static_assert(std::is_void_v<Ret>, "Don't know how to return an error value!");
}

// Same as above but accepts callbacks with value returns on errors: returns `f()` on success,
// `error_return` on exception
template <std::invocable Call, typename Ret>
Ret wrap_exceptions(config_group_keys* conf, Call&& f, Ret error_return) {
    try {
        conf->last_error = nullptr;
        return std::invoke(std::forward<Call>(f));
    } catch (const std::exception& e) {
        copy_c_str(conf->_error_buf, e.what());
        conf->last_error = conf->_error_buf;
    }
    return error_return;
}
}  // namespace

LIBSESSION_C_API int groups_keys_init(
        config_group_keys** conf,
        const unsigned char* user_ed25519_secretkey,
        const unsigned char* group_ed25519_pubkey,
        const unsigned char* group_ed25519_secretkey,
        config_object* cinfo,
        config_object* cmembers,
        const unsigned char* dump,
        size_t dumplen,
        char* error) {

    assert(user_ed25519_secretkey && group_ed25519_pubkey && cinfo && cmembers);

    ustring_view user_sk{user_ed25519_secretkey, 64};
    ustring_view group_pk{group_ed25519_pubkey, 32};
    std::optional<ustring_view> group_sk;
    if (group_ed25519_secretkey)
        group_sk.emplace(group_ed25519_secretkey, 64);
    std::optional<ustring_view> dumped;
    if (dump && dumplen)
        dumped.emplace(dump, dumplen);

    auto& info = *unbox<groups::Info>(cinfo);
    auto& members = *unbox<groups::Members>(cmembers);
    auto c_conf = std::make_unique<config_group_keys>();

    try {
        c_conf->internals = new groups::Keys{user_sk, group_pk, group_sk, dumped, info, members};
    } catch (const std::exception& e) {
        if (error) {
            std::string msg = e.what();
            if (msg.size() > 255)
                msg.resize(255);
            std::memcpy(error, msg.c_str(), msg.size() + 1);
        }
        return SESSION_ERR_INVALID_DUMP;
    }

    c_conf->last_error = nullptr;
    *conf = c_conf.release();
    return SESSION_ERR_NONE;
}

LIBSESSION_C_API size_t groups_keys_size(const config_group_keys* conf) {
    return unbox(conf).size();
}

LIBSESSION_C_API const unsigned char* group_keys_get_key(const config_group_keys* conf, size_t N) {
    auto keys = unbox(conf).group_keys();
    if (N >= keys.size())
        return nullptr;
    return keys[N].data();
}

LIBSESSION_C_API bool groups_keys_is_admin(const config_group_keys* conf) {
    return unbox(conf).admin();
}

LIBSESSION_C_API bool groups_keys_load_admin_key(
        config_group_keys* conf,
        const unsigned char* secret,
        config_object* info,
        config_object* members) {
    return wrap_exceptions(conf, [&]{
        unbox(conf).load_admin_key(
                ustring_view{secret, 32},
                *unbox<groups::Info>(info),
                *unbox<groups::Members>(members));
        return true;
    }, false);
}

LIBSESSION_C_API bool groups_keys_rekey(
        config_group_keys* conf,
        config_object* info,
        config_object* members,
        const unsigned char** out,
        size_t* outlen) {
    assert(info && members);
    auto& keys = unbox(conf);
    ustring_view to_push;

    return wrap_exceptions(conf, [&]{
        to_push = keys.rekey(*unbox<groups::Info>(info), *unbox<groups::Members>(members));
<<<<<<< HEAD
        *out = to_push.data();
        *outlen = to_push.size();
        return true;
    }, false);
=======
    } catch (const std::exception& e) {
        set_error(conf, e.what());
        return false;
    }
    if (out && outlen) {
        *out = to_push.data();
        *outlen = to_push.size();
    }
    return true;
>>>>>>> 5b5bb039
}

LIBSESSION_C_API bool groups_keys_pending_config(
        const config_group_keys* conf, const unsigned char** out, size_t* outlen) {
    assert(out && outlen);
    if (auto pending = unbox(conf).pending_config()) {
        *out = pending->data();
        *outlen = pending->size();
        return true;
    }
    return false;
}

LIBSESSION_C_API bool groups_keys_load_message(
        config_group_keys* conf,
        const char* msg_hash,
        const unsigned char* data,
        size_t datalen,
        int64_t timestamp_ms,
        config_object* info,
        config_object* members) {
    assert(data && info && members);
    return wrap_exceptions(conf, [&]{
        unbox(conf).load_key_message(
                msg_hash,
                ustring_view{data, datalen},
                timestamp_ms,
                *unbox<groups::Info>(info),
                *unbox<groups::Members>(members));
        return true;
    }, false);
}

LIBSESSION_C_API config_string_list* groups_keys_current_hashes(const config_group_keys* conf) {
    return make_string_list(unbox(conf).current_hashes());
}

LIBSESSION_C_API bool groups_keys_needs_rekey(const config_group_keys* conf) {
    return unbox(conf).needs_rekey();
}

LIBSESSION_C_API bool groups_keys_needs_dump(const config_group_keys* conf) {
    return unbox(conf).needs_dump();
}

LIBSESSION_C_API void groups_keys_dump(
        config_group_keys* conf, unsigned char** out, size_t* outlen) {
    assert(out && outlen);
    auto dump = unbox(conf).dump();
    *out = static_cast<unsigned char*>(std::malloc(dump.size()));
    std::memcpy(*out, dump.data(), dump.size());
    *outlen = dump.size();
}

LIBSESSION_C_API void groups_keys_encrypt_message(
        const config_group_keys* conf,
        const unsigned char* plaintext_in,
        size_t plaintext_len,
        unsigned char** ciphertext_out,
        size_t* ciphertext_len) {
    assert(plaintext_in && ciphertext_out && ciphertext_len);

    ustring ciphertext;
    try {
        ciphertext = unbox(conf).encrypt_message(ustring_view{plaintext_in, plaintext_len});
        *ciphertext_out = static_cast<unsigned char*>(std::malloc(ciphertext.size()));
        std::memcpy(*ciphertext_out, ciphertext.data(), ciphertext.size());
        *ciphertext_len = ciphertext.size();
    } catch (...) {
        *ciphertext_out = nullptr;
        *ciphertext_len = 0;
    }
}

LIBSESSION_C_API bool groups_keys_decrypt_message(
        config_group_keys* conf,
        const unsigned char* ciphertext_in,
        size_t ciphertext_len,
        char* session_id,
        unsigned char** plaintext_out,
        size_t* plaintext_len) {
    assert(ciphertext_in && plaintext_out && plaintext_len);

    return wrap_exceptions(conf, [&]{
        auto [sid, plaintext] =
                unbox(conf).decrypt_message(ustring_view{ciphertext_in, ciphertext_len});
        std::memcpy(session_id, sid.c_str(), sid.size() + 1);
        *plaintext_out = static_cast<unsigned char*>(std::malloc(plaintext.size()));
        std::memcpy(*plaintext_out, plaintext.data(), plaintext.size());
        *plaintext_len = plaintext.size();
        return true;
    }, false);
}

LIBSESSION_C_API bool groups_keys_key_supplement(
        config_group_keys* conf,
        const char** sids,
        size_t sids_len,
        unsigned char** message,
        size_t* message_len) {
    assert(sids && message && message_len);

    std::vector<std::string> session_ids;
    for (size_t i = 0; i < sids_len; i++)
        session_ids.emplace_back(sids[i]);

    return wrap_exceptions(conf, [&]{
        auto msg = unbox(conf).key_supplement(session_ids);
        *message = static_cast<unsigned char*>(malloc(msg.size()));
        *message_len = msg.size();
        std::memcpy(*message, msg.data(), msg.size());
        return true;
    }, false);
}

LIBSESSION_EXPORT int groups_keys_current_generation(config_group_keys* conf) {
    return unbox(conf).current_generation();
}

LIBSESSION_C_API bool groups_keys_swarm_make_subaccount_flags(
        config_group_keys* conf,
        const char* session_id,
        bool write,
        bool del,
        unsigned char* sign_value) {
    assert(sign_value);
    return wrap_exceptions(conf, [&]{
        auto val = unbox(conf).swarm_make_subaccount(session_id, write, del);
        assert(val.size() == 100);
        std::memcpy(sign_value, val.data(), val.size());
        return true;
    }, false);
}

LIBSESSION_C_API bool groups_keys_swarm_make_subaccount(
        config_group_keys* conf, const char* session_id, unsigned char* sign_value) {
    return groups_keys_swarm_make_subaccount_flags(conf, session_id, true, false, sign_value);
}

LIBSESSION_C_API bool groups_keys_swarm_verify_subaccount_flags(
        const char* group_id,
        const unsigned char* session_ed25519_secretkey,
        const unsigned char* signing_value,
        bool write,
        bool del) {
    try {
        return groups::Keys::swarm_verify_subaccount(
                group_id,
                ustring_view{session_ed25519_secretkey, 64},
                ustring_view{signing_value, 100},
                write,
                del);
    } catch (...) {
        return false;
    }
}

LIBSESSION_C_API bool groups_keys_swarm_verify_subaccount(
        const char* group_id,
        const unsigned char* session_ed25519_secretkey,
        const unsigned char* signing_value) {
    try {
        return groups::Keys::swarm_verify_subaccount(
                group_id,
                ustring_view{session_ed25519_secretkey, 64},
                ustring_view{signing_value, 100});
    } catch (...) {
        return false;
    }
}

LIBSESSION_C_API bool groups_keys_swarm_subaccount_sign(
        config_group_keys* conf,
        const unsigned char* msg,
        size_t msg_len,
        const unsigned char* signing_value,

        char* subaccount,
        char* subaccount_sig,
        char* signature) {
    assert(msg && signing_value && subaccount && subaccount_sig && signature);
    return wrap_exceptions(conf, [&]{
        auto auth = unbox(conf).swarm_subaccount_sign(
                ustring_view{msg, msg_len}, ustring_view{signing_value, 100});
        assert(auth.subaccount.size() == 48);
        assert(auth.subaccount_sig.size() == 88);
        assert(auth.signature.size() == 88);
        std::memcpy(subaccount, auth.subaccount.c_str(), auth.subaccount.size() + 1);
        std::memcpy(subaccount_sig, auth.subaccount_sig.c_str(), auth.subaccount_sig.size() + 1);
        std::memcpy(signature, auth.signature.c_str(), auth.signature.size() + 1);
        return true;
    }, false);
}

LIBSESSION_C_API bool groups_keys_swarm_subaccount_sign_binary(
        config_group_keys* conf,
        const unsigned char* msg,
        size_t msg_len,
        const unsigned char* signing_value,

        unsigned char* subaccount,
        unsigned char* subaccount_sig,
        unsigned char* signature) {
    assert(msg && signing_value && subaccount && subaccount_sig && signature);
    return wrap_exceptions(conf, [&]{
        auto auth = unbox(conf).swarm_subaccount_sign(
                ustring_view{msg, msg_len}, ustring_view{signing_value, 100}, true);
        assert(auth.subaccount.size() == 36);
        assert(auth.subaccount_sig.size() == 64);
        assert(auth.signature.size() == 64);
        std::memcpy(subaccount, auth.subaccount.data(), 36);
        std::memcpy(subaccount_sig, auth.subaccount_sig.data(), 64);
        std::memcpy(signature, auth.signature.data(), 64);
        return true;
    }, false);
}

LIBSESSION_C_API bool groups_keys_swarm_subaccount_token_flags(
        config_group_keys* conf,
        const char* session_id,
        bool write,
        bool del,
        unsigned char* token) {
    return wrap_exceptions(conf, [&]{
        auto tok = unbox(conf).swarm_subaccount_token(session_id, write, del);
        assert(tok.size() == 36);
        std::memcpy(token, tok.data(), 36);
        return true;
    }, false);
}

LIBSESSION_C_API bool groups_keys_swarm_subaccount_token(
        config_group_keys* conf, const char* session_id, unsigned char* token) {
    return groups_keys_swarm_subaccount_token_flags(conf, session_id, true, false, token);
}<|MERGE_RESOLUTION|>--- conflicted
+++ resolved
@@ -1495,22 +1495,12 @@
 
     return wrap_exceptions(conf, [&]{
         to_push = keys.rekey(*unbox<groups::Info>(info), *unbox<groups::Members>(members));
-<<<<<<< HEAD
-        *out = to_push.data();
-        *outlen = to_push.size();
+        if (out && outlen) {
+            *out = to_push.data();
+            *outlen = to_push.size();
+        }
         return true;
     }, false);
-=======
-    } catch (const std::exception& e) {
-        set_error(conf, e.what());
-        return false;
-    }
-    if (out && outlen) {
-        *out = to_push.data();
-        *outlen = to_push.size();
-    }
-    return true;
->>>>>>> 5b5bb039
 }
 
 LIBSESSION_C_API bool groups_keys_pending_config(
