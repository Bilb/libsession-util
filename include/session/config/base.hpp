#pragma once

#include <oxenc/hex.h>

#include <cassert>
#include <memory>
#include <session/config.hpp>
#include <session/util.hpp>
#include <stdexcept>
#include <type_traits>
#include <unordered_set>
#include <variant>
#include <vector>

#include "../logging.hpp"
#include "../sodium_array.hpp"
#include "base.h"
#include "namespaces.hpp"

namespace session::config {

template <typename T, typename... U>
static constexpr bool is_one_of = (std::is_same_v<T, U> || ...);

/// True for a dict_value direct subtype, but not scalar sub-subtypes.
template <typename T>
static constexpr bool is_dict_subtype = is_one_of<T, config::scalar, config::set, config::dict>;

/// True for a dict_value or any of the types containable within a dict value
template <typename T>
static constexpr bool is_dict_value =
        is_dict_subtype<T> || is_one_of<T, dict_value, int64_t, std::string>;

/// Our current config state
enum class ConfigState : int {
    /// Clean means the config is confirmed stored on the server and we haven't changed anything.
    Clean = 0,

    /// Dirty means we have local changes, and the changes haven't been serialized yet for sending
    /// to the server.
    Dirty = 1,

    /// Waiting is halfway in-between clean and dirty: the caller has serialized the data, but
    /// hasn't yet reported back that the data has been stored, *and* we haven't made any changes
    /// since the data was serialize.
    Waiting = 2,
};

using Ed25519PubKey = std::array<unsigned char, 32>;
using Ed25519Secret = sodium_array<unsigned char>;

// Helper base class for holding a config signing keypair
class ConfigSig {
  protected:
    // Contains an optional signing keypair; if the public key is set then incoming messages must
    // contain a valid signature from that key to be loaded.  If the private key is set then a
    // signature will be added to the message signed by that key.  (Note that if a public key is set
    // but not a private key then this config object cannot push config changes!)
    std::optional<Ed25519PubKey> _sign_pk = std::nullopt;
    Ed25519Secret _sign_sk;

    ConfigSig() = default;

    // Returns a blake2b 32-byte hash of the config signing seed using hash key `key`.  `key` must
    // be 64 bytes or less, and should generally be unique for each key use case.
    //
    // Throws if a secret key hasn't been set via `set_sig_keys`.
    std::array<unsigned char, 32> seed_hash(std::string_view key) const;

    virtual void set_verifier(ConfigMessage::verify_callable v) = 0;
    virtual void set_signer(ConfigMessage::sign_callable v) = 0;

    // Meant to be called from the subclass constructor after other necessary initialization; calls
    // set_sig_keys, set_sig_pubkey, or clear_sig_keys() for you, based on which are non-nullopt.
    //
    // Throws if given invalid data (i.e. wrong key size, or mismatched pubkey/secretkey).
    void init_sig_keys(
            std::optional<ustring_view> ed25519_pubkey,
            std::optional<ustring_view> ed25519_secretkey);

  public:
    virtual ~ConfigSig() = default;

    /// API: base/ConfigSig::set_sig_keys
    ///
    /// Sets an Ed25519 keypair pair for signing and verifying config messages.  When set, this adds
    /// an additional signature for verification into the config message (*after* decryption) that
    /// validates a config message.
    ///
    /// This is used in config contexts where the encryption/decryption keys are insufficient for
    /// permission verification to produce new messages, such as in groups where non-admins need to
    /// be able to decrypt group data, but are not permitted to push new group data.  In such a case
    /// only the admins have the secret key with which messages can be signed; regular users can
    /// only read, but cannot write, config messages.
    ///
    /// When a signature public key (with or without a secret key) is set the config object enters
    /// a "signing-required" mode, which has some implications worth noting:
    /// - incoming messages must contain a signature that verifies with the public key; messages
    ///   without such a signature will be dropped as invalid.
    /// - because of the above, a config object cannot push config updates without the secret key:
    ///   thus any attempt to modify the config message with a pubkey-only config object will raise
    ///   an exception.
    ///
    /// Inputs:
    /// - `secret` -- the 64-byte sodium-style Ed25519 "secret key" (actually the seed+pubkey
    ///   concatenated together) that sets both the secret key and public key.
    void set_sig_keys(ustring_view secret);

    /// API: base/ConfigSig::set_sig_pubkey
    ///
    /// Sets a Ed25519 signing pubkey which incoming messages must be signed by to be acceptable.
    /// This is intended for use when the secret key is not known (see `set_sig_keys()` to set both
    /// secret and pubkey keys together).
    ///
    /// Inputs:
    /// - `pubkey` -- the 32 byte Ed25519 pubkey that must have signed incoming messages
    void set_sig_pubkey(ustring_view pubkey);

    /// API: base/ConfigSig::get_sig_pubkey
    ///
    /// Returns a const reference to the 32-byte Ed25519 signing pubkey, if set.
    ///
    /// Inputs: none.
    ///
    /// Outputs:
    /// - reference to the 32-byte pubkey, or `std::nullopt` if not set.
    const std::optional<std::array<unsigned char, 32>>& get_sig_pubkey() const { return _sign_pk; }

    /// API: base/ConfigSig::clear_sig_keys
    ///
    /// Drops the signature pubkey and/or secret key, if the object has them.
    ///
    /// Inputs: none.
    void clear_sig_keys();
};

/// Base config type for client-side configs containing common functionality needed by all config
/// sub-types.
class ConfigBase : public ConfigSig {
  private:
    // The object (either base config message or MutableConfigMessage) that stores the current
    // config message.  Subclasses do not directly access this: instead they call `dirty()` if they
    // intend to make changes, or the `set_config_field` wrapper.
    std::unique_ptr<ConfigMessage> _config;

    // Tracks our current state
    ConfigState _state = ConfigState::Clean;

    void init_from_dump(std::string_view dump);

    static constexpr size_t KEY_SIZE = 32;

    // Contains the base key(s) we use to encrypt/decrypt messages.  If non-empty, the .front()
    // element will be used when encrypting a new message to push.  When decrypting, we attempt each
    // of them, starting with .front(), until decryption succeeds.
    using Key = std::array<unsigned char, KEY_SIZE>;
    sodium_vector<Key> _keys;

    // Contains the current active message hash, as fed into us in `confirm_pushed()`.  Empty if we
    // don't know it yet.  When we dirty the config this value gets moved into `old_hashes_` to be
    // removed by the next push.
    std::string _curr_hash;

    // Contains obsolete known message hashes that are obsoleted by the most recent merge or push;
    // these are returned (and cleared) when `push` or `old_hashes` are called.
    std::unordered_set<std::string> _old_hashes;

  protected:
    // Constructs a base config by loading the data from a dump as produced by `dump()`.  If the
    // dump is nullopt then an empty base config is constructed with no config settings and seqno
    // set to 0.
    //
    // Can optionally be passed a pubkey or secretkey (or both, but the pubkey can be obtained from
    // the secretkey automatically): if either is given, the config object is set up to require
    // verification of incoming messages using the associated pubkey, and will be signed using the
    // secretkey (if a secret key is given).
    explicit ConfigBase(
            std::optional<ustring_view> dump = std::nullopt,
            std::optional<ustring_view> ed25519_pubkey = std::nullopt,
            std::optional<ustring_view> ed25519_secretkey = std::nullopt);

    // Tracks whether we need to dump again; most mutating methods should set this to true (unless
    // calling set_state, which sets to to true implicitly).
    bool _needs_dump = false;

    // Sets the current state; this also sets _needs_dump to true.  If transitioning to a dirty
    // state and we know our current message hash, that hash gets added to `old_hashes_` to be
    // deleted at the next push.
    void set_state(ConfigState s);

    // Returns a reference to the current MutableConfigMessage.  If the current message is not
    // already dirty (i.e. Clean or Waiting) then calling this increments the seqno counter.
    MutableConfigMessage& dirty();

    void set_verifier(ConfigMessage::verify_callable v) override;
    void set_signer(ConfigMessage::sign_callable s) override;

    // Virtual method to be overloaded by derived classes. Protobuf wrapped messages are used
    // for legacy types, so we need different logic depending on the class in question. All new
    // types will reject the protobuf and directly handle the binary data. Old types will try
    // protobuf parsing on incoming messages and handle all outgoing messages directly in binary
    virtual bool accepts_protobuf() const { return false; }

  public:
    // class for proxying subfield access; this class should never be stored but only used
    // ephemerally (most of its methods are rvalue-qualified).  This lets constructs such as
    // foo["abc"]["def"]["ghi"] = 12;
    // work, auto-vivifying (or trampling, if not a dict) subdicts to reach the target.  It also
    // allows non-vivifying value retrieval via .string(), .integer(), etc. methods.
    class DictFieldProxy {
      private:
        ConfigBase& _conf;
        std::vector<std::string> _inter_keys;
        std::string _last_key;

        /// API: base/ConfigBase::DictFieldProxy::get_clean_pair
        ///
        /// See if we can find the key without needing to create anything, so that we can attempt to
        /// access values without mutating anything (which allows, among other things, for assigning
        /// of the existing value to not dirty anything).  Returns nullptrs if the value or
        /// something along its path would need to be created, or has the wrong type; otherwise a
        /// const pointer to the key and the value.  The templated type, if provided, can be one of
        /// the types a dict_value can hold to also check that the returned value has a particular
        /// type; if omitted you get back the dict_value pointer itself.  If the field exists but is
        /// not the requested `T` type, you get back the key string pointer with a nullptr value.
        ///
        /// Inputs: None
        ///
        /// Outputs:
        /// - `const std::string*` -- Key
        /// - `const T*` -- Value
        template <typename T = dict_value, typename = std::enable_if_t<is_dict_value<T>>>
        std::pair<const std::string*, const T*> get_clean_pair() const {
            const config::dict* data = &_conf._config->data();
            // All but the last need to be dicts:
            for (const auto& key : _inter_keys) {
                auto it = data->find(key);
                data = it != data->end() ? std::get_if<config::dict>(&it->second) : nullptr;
                if (!data)
                    return {nullptr, nullptr};
            }

            const std::string* key;
            const dict_value* val;
            // The last can be any value type:
            if (auto it = data->find(_last_key); it != data->end()) {
                key = &it->first;
                val = &it->second;
            } else
                return {nullptr, nullptr};

            if constexpr (std::is_same_v<T, dict_value>)
                return {key, val};
            else if constexpr (is_dict_subtype<T>) {
                return {key, std::get_if<T>(val)};
            } else {  // int64 or std::string, i.e. the config::scalar sub-types.
                if (auto* scalar = std::get_if<config::scalar>(val))
                    return {key, std::get_if<T>(scalar)};
                return {key, nullptr};
            }
        }

        /// API: base/ConfigBase::DictFieldProxy::get_clean
        ///
        /// Same as above `get_clean_pair()` but just gives back the value, not the key
        ///
        /// Inputs: None
        ///
        /// Outputs:
        /// - `const T*` -- Value
        template <typename T = dict_value, typename = std::enable_if_t<is_dict_value<T>>>
        const T* get_clean() const {
            return get_clean_pair<T>().second;
        }

        /// API: base/ConfigBase::DictFieldProxy::get_dirty
        ///
        /// Returns a lvalue reference to the value, stomping its way through the dict as it goes to
        /// create subdicts as needed to reach the target value.  If given a template type then we
        /// also cast the final dict_value variant into the given type (and replace if with a
        /// default-constructed value if it has the wrong type) then return a reference to that.
        ///
        /// Inputs: None
        ///
        /// Outputs:
        /// - `T&` -- Value
        template <typename T = dict_value, typename = std::enable_if_t<is_dict_value<T>>>
        T& get_dirty() {
            config::dict* data = &_conf.dirty().data();
            for (const auto& key : _inter_keys) {
                auto& val = (*data)[key];
                data = std::get_if<config::dict>(&val);
                if (!data)
                    data = &val.emplace<config::dict>();
            }
            auto& val = (*data)[_last_key];

            if constexpr (std::is_same_v<T, dict_value>)
                return val;
            else if constexpr (is_dict_subtype<T>) {
                if (auto* v = std::get_if<T>(&val))
                    return *v;
                return val.emplace<T>();
            } else {  // int64 or std::string, i.e. the config::scalar sub-types.
                if (auto* scalar = std::get_if<config::scalar>(&val)) {
                    if (auto* v = std::get_if<T>(scalar))
                        return *v;
                    return scalar->emplace<T>();
                }
                return val.emplace<scalar>().emplace<T>();
            }
        }

        /// API: base/ConfigBase::DictFieldProxy::assign_if_changed
        ///
        /// Takes a value and assigns it to the dict only if that value is different.
        /// Will avoid dirtying the config if the assignement isnt changing anything
        ///
        /// Inputs:
        /// - `value` -- This will be assigned to the dict if it has changed
        template <typename T>
        void assign_if_changed(T value) {
            if constexpr (is_one_of<T, config::set, config::dict>) {
                // If we're assigning an empty set or dict then that's really the same as deleting
                // the element, since empty sets/dicts get pruned.  If we *don't* do this, then
                // assigning an empty value will dirty even though, ultimately, we aren't changing
                // anything.
                if (value.empty()) {
                    erase();
                    return;
                }
            }
            // Try to avoiding dirtying the config if this assignment isn't changing anything
            if (!_conf.is_dirty())
                if (auto current = get_clean<T>(); current && *current == value)
                    return;

            get_dirty<T>() = std::move(value);
        }

        /// API: base/ConfigBase::DictFieldProxy::insert_if_missing
        ///
        /// Takes a value and assigns it to the dict if it does not exist
        ///
        /// Inputs:
        /// - `value` -- This will be assigned to the dict if it is missing
        void insert_if_missing(config::scalar&& value) {
            if (!_conf.is_dirty())
                if (auto current = get_clean<config::set>(); current && current->count(value))
                    return;

            get_dirty<config::set>().insert(std::move(value));
        }

        /// API: base/ConfigBase::DictFieldProxy::set_erase_impl
        ///
        /// Erases from the dict
        ///
        /// Inputs:
        /// - `value` -- This will be deleted from the dict
        void set_erase_impl(const config::scalar& value) {
            if (!_conf.is_dirty())
                if (auto current = get_clean<config::set>(); current && !current->count(value))
                    return;

            config::dict* data = &_conf.dirty().data();

            for (const auto& key : _inter_keys) {
                auto it = data->find(key);
                data = it != data->end() ? std::get_if<config::dict>(&it->second) : nullptr;
                if (!data)
                    return;
            }

            auto it = data->find(_last_key);
            if (it == data->end())
                return;
            auto& val = it->second;
            if (auto* current = std::get_if<config::set>(&val))
                current->erase(value);
            else
                val.emplace<config::set>();
        }

      public:
        DictFieldProxy(ConfigBase& b, std::string key) : _conf{b}, _last_key{std::move(key)} {}

        /// API: base/ConfigBase::DictFieldProxy::operator[]&
        ///
        /// Descends into a dict, returning a copied proxy object for the path to the requested
        /// field.  Nothing is created by doing this unless you actually assign to a value.
        ///
        /// Inputs:
        /// - `subkey` -- searches through the dict this requested field
        ///
        /// Outputs:
        /// - `DictFieldProxy` -- Returns a copied proxy object
        DictFieldProxy operator[](std::string subkey) const& {
            DictFieldProxy subfield{_conf, std::move(subkey)};
            subfield._inter_keys.reserve(_inter_keys.size() + 1);
            subfield._inter_keys.insert(
                    subfield._inter_keys.end(), _inter_keys.begin(), _inter_keys.end());
            subfield._inter_keys.push_back(_last_key);
            return subfield;
        }

        /// API: base/ConfigBase::DictFieldProxy::operator[]&&
        ///
        /// Same as above `operator[]&`, but when called on an rvalue reference we just mutate the
        /// current proxy to the new dict path.
        ///
        /// Inputs:
        /// - `subkey` -- searches through the dict this requested field
        ///
        /// Outputs:
        /// - `DictFieldProxy&&` -- Mutate the current proxy to the new dict path
        DictFieldProxy&& operator[](std::string subkey) && {
            _inter_keys.push_back(std::move(_last_key));
            _last_key = std::move(subkey);
            return std::move(*this);
        }

        /// API: base/ConfigBase::DictFieldProxy::key
        ///
        /// Returns a pointer to the (deepest level) key for this dict pair *if* a pair exists at
        /// the given location, nullptr otherwise.  This allows a caller to get a reference to the
        /// actual key, rather than an ephemeral copy of the current key value.
        ///
        /// Inputs: None
        ///
        /// Outputs:
        /// - `std::string*` -- Returns a pointer to the key if the pair exists
        const std::string* key() const { return get_clean_pair().first; }

        /// API: base/ConfigBase::DictFieldProxy::string
        ///
        /// Returns a const pointer to the string if one exists at the given location, nullptr
        /// otherwise.
        ///
        /// Inputs: None
        ///
        /// Outputs:
        /// - `std::string*` -- Returns a pointer to the string if one exists
        const std::string* string() const { return get_clean<std::string>(); }

        /// API: base/ConfigBase::DictFieldProxy::uview
        ///
        /// Returns the value as a ustring_view, if it exists and is a string; nullopt otherwise.
        ///
        /// Inputs: None
        ///
        /// Outputs:
        /// - `std::optional<ustring_view>` -- Returns a value as a view if it exists
        std::optional<ustring_view> uview() const {
            if (auto* s = get_clean<std::string>())
                return ustring_view{reinterpret_cast<const unsigned char*>(s->data()), s->size()};
            return std::nullopt;
        }

        /// API: base/ConfigBase::DictFieldProxy::string_view_or
        ///
        /// returns the value as a string_view or a fallback if the value doesn't exist (or isn't a
        /// string).  The returned view is directly into the value (or fallback) and so mustn't be
        /// used beyond the validity of either.
        ///
        /// Inputs:
        /// - `fallback` -- this value will be returned if it the requested value doesn't exist
        ///
        /// Outputs:
        /// - `std::string_view` -- Returned string view
        std::string_view string_view_or(std::string_view fallback) const {
            if (auto* s = string())
                return {*s};
            return fallback;
        }

        /// API: base/ConfigBase::DictFieldProxy::string_or
        ///
        /// Returns a copy of the value as a string, if it exists and is a string; returns
        /// `fallback` otherwise.
        ///
        /// Inputs:
        /// - `fallback` -- this value will be returned if it the requested value doesn't exist
        ///
        /// Outputs:
        /// - `std::string` -- Returned string
        std::string string_or(std::string fallback) const {
            if (auto* s = string())
                return *s;
            return fallback;
        }

        /// API: base/ConfigBase::DictFieldProxy::integer
        ///
        /// Returns a const pointer to the integer if one exists at the given location, nullptr
        /// otherwise.
        ///
        /// Inputs: None
        ///
        /// Outputs:
        /// - `int64_t*` -- Pointer to the integer if one exists
        const int64_t* integer() const { return get_clean<int64_t>(); }

        /// API: base/ConfigBase::DictFieldProxy::integer_or
        ///
        /// Returns the value as an integer or a fallback if the value doesn't exist (or isn't an
        /// integer).
        ///
        /// Inputs:
        /// - `fallback` -- this value will be returned if it the requested value doesn't exist
        ///
        /// Outputs:
        /// - `int64_t` -- Returned Integer
        int64_t integer_or(int64_t fallback) const {
            if (auto* i = integer())
                return *i;
            return fallback;
        }

        /// API: base/ConfigBase::DictFieldProxy::set
        ///
        /// Returns a const pointer to the set if one exists at the given location, nullptr
        /// otherwise.
        ///
        /// Inputs: None
        ///
        /// Outputs:
        /// - `config::set*` -- Returned pointer to the set if one exists
        const config::set* set() const { return get_clean<config::set>(); }

        /// API: base/ConfigBase::DictFieldProxy::dict
        ///
        /// Returns a const pointer to the dict if one exists at the given location, nullptr
        /// otherwise.  (You typically don't need to use this but can rather just use [] to descend
        /// into the dict).
        ///
        /// Inputs: None
        ///
        /// Outputs:
        /// - `config::dict*` -- Returned pointer to the dict if one exists
        const config::dict* dict() const { return get_clean<config::dict>(); }

        /// API: base/ConfigBase::DictFieldProxy::operator=(std::string&&)
        ///
        /// Replaces the current value with the given string.  This also auto-vivifies any
        /// intermediate dicts needed to reach the given key, including replacing non-dict values if
        /// they currently exist along the path.
        ///
        /// Inputs:
        /// - `value` -- replaces current value with given string
        void operator=(std::string&& value) { assign_if_changed(std::move(value)); }

        /// API: base/ConfigBase::DictFieldProxy::operator=(std::string_view)
        ///
        /// Replaces the current value with the given string_view.  This also auto-vivifies any
        /// intermediate dicts needed to reach the given key, including replacing non-dict values if
        /// they currently exist along the path (this makes a copy).
        ///
        /// Inputs:
        /// - `value` -- replaces current value with given string view
        void operator=(std::string_view value) { *this = std::string{value}; }

        /// API: base/ConfigBase::DictFieldProxy::operator=(ustring_view)
        ///
        /// Replaces the current value with the given ustring_view.  This also auto-vivifies any
        /// intermediate dicts needed to reach the given key, including replacing non-dict values if
        /// they currently exist along the path (this makes a copy).
        ///
        /// Inputs:
        /// - `value` -- replaces current value with given ustring_view
        ///
        /// Same as above, but takes a ustring_view
        void operator=(ustring_view value) {
            *this = std::string{reinterpret_cast<const char*>(value.data()), value.size()};
        }

        /// API: base/ConfigBase::DictFieldProxy::operator=(int64_t)
        ///
        /// Replaces the current value with the given integer.  This also auto-vivifies any
        /// intermediate dicts needed to reach the given key, including replacing non-dict values if
        /// they currently exist along the path.
        ///
        /// Inputs:
        /// - `value` -- replaces current value with given integer
        void operator=(int64_t value) { assign_if_changed(value); }

        /// API: base/ConfigBase::DictFieldProxy::operator=(config::set)
        ///
        /// Replaces the current value with the given set.  This also auto-vivifies any
        /// intermediate dicts needed to reach the given key, including replacing non-dict values if
        /// they currently exist along the path.
        ///
        /// Inputs:
        /// - `value` -- replaces current value with given set
        void operator=(config::set value) { assign_if_changed(std::move(value)); }

        /// API: base/ConfigBase::DictFieldProxy::operator=(config::set)
        ///
        /// Replaces the current value with the given dict. This often isn't needed because of how
        /// other assignment operations work This also auto-vivifies any intermediate dicts needed
        /// to reach the given key, including replacing non-dict values if they currently exist
        /// along the path.
        ///
        /// Inputs:
        /// - `value` -- replaces current value with given dict
        void operator=(config::dict value) { assign_if_changed(std::move(value)); }

        /// API: base/ConfigBase::DictFieldProxy::exists
        ///
        /// Returns true if there is a value at the current key.  If a template type T is given, it
        /// only returns true if that value also is a `T`.
        ///
        /// Inputs: None
        ///
        /// Outputs:
        /// - `bool` -- True if there is a value at the current key
        template <typename T = dict_value, typename = std::enable_if_t<is_dict_value<T>>>
        bool exists() const {
            return get_clean<T>() != nullptr;
        }

        /// API: base/ConfigBase::DictFieldProxy::exists
        ///
        /// Alias for `exists<T>()`
        ///
        /// Inputs: None
        ///
        /// Outputs:
        /// - `bool` -- True if there is a value at the current key
        template <typename T>
        bool is() const {
            return exists<T>();
        }

        /// API: base/ConfigBase::DictFieldProxy::erase
        ///
        /// Removes the value at the current location, regardless of what it currently is.  This
        /// does nothing if the current location does not have a value.
        ///
        /// Inputs: None
        void erase() {
            if (!_conf.is_dirty() && !get_clean())
                return;

            config::dict* data = &_conf.dirty().data();
            for (const auto& key : _inter_keys) {
                auto it = data->find(key);
                data = it != data->end() ? std::get_if<config::dict>(&it->second) : nullptr;
                if (!data)
                    return;
            }
            data->erase(_last_key);
        }

        /// API: base/ConfigBase::DictFieldProxy::set_insert(std::string)
        ///
        /// Adds a value to the set at the current location.  If the current value is not a set or
        /// does not exist then dicts will be created to reach it and a new set will be created.
        ///
        /// Inputs:
        /// - `value` -- The value to be set
        void set_insert(std::string_view value) {
            insert_if_missing(config::scalar{std::string{value}});
        }

        /// API: base/ConfigBase::DictFieldProxy::set_insert(int64_t)
        ///
        /// Adds a value to the set at the current location.  If the current value is not a set or
        /// does not exist then dicts will be created to reach it and a new set will be created.
        ///
        /// Inputs:
        /// - `value` -- The value to be set
        void set_insert(int64_t value) { insert_if_missing(config::scalar{value}); }

        /// API: base/ConfigBase::DictFieldProxy::set_erase(std::string_view)
        ///
        /// Removes a value from the set at the current location.  If the current value does not
        /// exist then nothing happens.  If it does exist, but is not a set, it will be replaced
        /// with an empty set.  Otherwise the given value will be removed from the set, if present.
        ///
        /// Inputs:
        /// - `value` -- The value to be set
        void set_erase(std::string_view value) {
            set_erase_impl(config::scalar{std::string{value}});
        }

        /// API: base/ConfigBase::DictFieldProxy::set_erase(int64_t)
        ///
        /// Removes a value from the set at the current location.  If the current value does not
        /// exist then nothing happens.  If it does exist, but is not a set, it will be replaced
        /// with an empty set.  Otherwise the given value will be removed from the set, if present.
        ///
        /// Inputs:
        /// - `value` -- The value to be set
        void set_erase(int64_t value) { set_erase_impl(scalar{value}); }

        /// API: base/ConfigBase::DictFieldProxy::emplace
        ///
        /// Emplaces a value at the current location.  As with assignment, this creates dicts as
        /// needed along the keys to reach the target.  The existing value (if present) is destroyed
        /// to make room for the new one.
        ///
        /// Inputs:
        /// - `args` -- Value to be emplaced at current location
        ///
        /// Outputs:
        /// - `T&` -- Returns a reference to the templated type
        template <
                typename T,
                typename... Args,
                typename = std::enable_if_t<
                        is_one_of<T, config::set, config::dict, int64_t, std::string>>>
        T& emplace(Args&&... args) {
            if constexpr (is_one_of<T, int64_t, std::string>)
                return get_dirty<scalar>().emplace<T>(std::forward<Args>(args)...);

            return get_dirty().emplace<T>(std::forward<Args>(args)...);
        }
    };

    /// Wrapper for the ConfigBase's root `data` field to provide data access.  Only provides a []
    /// that gets you into a DictFieldProxy.
    class DictFieldRoot {
        ConfigBase& _conf;
        DictFieldRoot(DictFieldRoot&&) = delete;
        DictFieldRoot(const DictFieldRoot&) = delete;
        DictFieldRoot& operator=(DictFieldRoot&&) = delete;
        DictFieldRoot& operator=(const DictFieldRoot&) = delete;

      public:
        DictFieldRoot(ConfigBase& b) : _conf{b} {}

        /// API: base/ConfigBase::DictFieldRoot::operator[]
        ///
        /// Access a dict element.  This returns a proxy object for accessing the value, but does
        /// *not* auto-vivify the path (unless/until you assign to it).
        ///
        /// Inputs:
        /// - `key` -- Access a dict element with this key
        ///
        /// Outputs:
        /// - `DictFieldProxy` -- Returns a proxy object for accessing the value
        DictFieldProxy operator[](std::string key) const& {
            return DictFieldProxy{_conf, std::move(key)};
        }
    };

  protected:
    /// API: base/ConfigBase::_merge
    ///
    /// Internal implementation of merge. This takes all of the messages pulled down from the server
    /// and does whatever is necessary to merge (or replace) the current values.
    ///
    /// Values are pairs of the message hash (as provided by the server) and the raw message body.
    ///
    /// After this call the caller should check `needs_push()` to see if the data on hand was
    /// updated and needs to be pushed to the server again (for example, because the data contained
    /// conflicts that required another update to resolve).
    ///
    /// Returns the number of the given config messages that were successfully parsed.
    ///
    /// Will throw on serious error (i.e. if neither the current nor any of the given configs are
    /// parseable).  This should not happen (the current config, at least, should always be
    /// re-parseable).
    ///
    /// Inputs:
    /// - `configs` -- vector of pairs containing the message hash and the raw message body
    ///
    /// Outputs:
    /// - vector of successfully parsed hashes.  Note that this does not mean the hash was recent or
    ///   that it changed the config, merely that the returned hash was properly parsed and
    ///   processed as a config message, even if it was too old to be useful (or was already known
    ///   to be included).  The hashes will be in the same order as in the input vector.
    std::vector<std::string> _merge(
            const std::vector<std::pair<std::string, ustring_view>>& configs);

    /// API: base/ConfigBase::extra_data
    ///
    /// Called when dumping to obtain any extra data that a subclass needs to store to reconstitute
    /// the object.  The base implementation does nothing.  The counterpart to this,
    /// `load_extra_data()`, is called when loading from a dump that has extra data; a subclass
    /// should either override both (if it needs to serialize extra data) or neither (if it needs no
    /// extra data).  Internally this extra data (if non-empty) is stored in the "+" key of the
    /// dump.
    ///
    /// Inputs: None
    ///
    /// Outputs:
    /// - `oxenc::bt_dict` -- Returns a btdict of the data
    virtual oxenc::bt_dict extra_data() const { return {}; }

    /// API: base/ConfigBase::load_extra_data
    ///
    /// Called when constructing from a dump that has extra data.  The base implementation does
    /// nothing.
    ///
    /// Inputs:
    /// - `extra` -- bt_dict containing a previous dump of data
    virtual void load_extra_data([[maybe_unused]] oxenc::bt_dict extra) {}

    /// API: base/ConfigBase::load_key
    ///
    /// Called to load an ed25519 key for encryption; this is meant for use by single-ownership
    /// config types, like UserProfile, but not shared config types (closed groups).
    ///
    /// Takes a binary string which is either the 32-byte seed, or 64-byte libsodium secret (which
    /// is just the seed and pubkey concatenated together), and then calls `key(...)` with the seed.
    /// Throws std::invalid_argument if given something that doesn't match the required input.
    ///
    /// Inputs:
    /// - `ed25519_secret_key` -- key is loaded for encryption
    void load_key(ustring_view ed25519_secretkey);

  public:
    virtual ~ConfigBase() = default;

    // Object is non-movable and non-copyable; you need to hold it in a smart pointer if it needs to
    // be managed.
    ConfigBase(ConfigBase&&) = delete;
    ConfigBase(const ConfigBase&) = delete;
    ConfigBase& operator=(ConfigBase&&) = delete;
    ConfigBase& operator=(const ConfigBase&) = delete;

    // Proxy class providing read and write access to the contained config data.
    const DictFieldRoot data{*this};

    /// API: base/ConfigBase::storage_namespace
    ///
    /// Accesses the storage namespace where this config type is to be stored/loaded from.  See
    /// namespaces.hpp for the underlying integer values.
    ///
    /// Inputs: None
    ///
    /// Outputs:
    /// - `Namespace` -- Returns the namespace where config type is stored/loaded
    virtual Namespace storage_namespace() const = 0;
    /// API: base/ConfigBase::encryption_domain
    ///
    /// Subclasses must override this to return a constant string that is unique per config type;
    /// this value is used for domain separation in encryption.  The string length must be between 1
    /// and 24 characters; use the class name (e.g. "UserProfile") unless you have something better
    /// to use.  This is rarely needed externally; it is public merely for testing purposes.
    ///
    /// Inputs: None
    ///
    /// Outputs:
    /// - `Namespace` -- Returns the namespace where config type is stored/loaded
    virtual const char* encryption_domain() const = 0;

    /// API: base/ConfigBase::compression_level
    ///
    /// The zstd compression level to use for this type.  Subclasses can override this if they have
    /// some particular special compression level, or to disable compression entirely (by returning
    /// std::nullopt).  The default is zstd level 1.
    ///
    /// Inputs: None
    ///
    /// Outputs:
    /// - `std::optional<int>` -- Returns the compression level
    virtual std::optional<int> compression_level() const { return 1; }

    /// API: base/ConfigBase::config_lags
    ///
    /// How many config lags should be used for this object; default to 5.  Implementing subclasses
    /// can override to return a different constant if desired.  More lags require more "diff"
    /// storage in the config messages, but also allow for a higher tolerance of simultaneous
    /// message conflicts.
    ///
    /// Inputs: None
    ///
    /// Outputs:
    /// - `int` -- Returns how many config lags
    virtual int config_lags() const { return 5; }

    /// API: base/ConfigBase::merge
    ///
    /// This takes all of the messages pulled down from the server and does whatever is necessary to
    /// merge (or replace) the current values.
    ///
    /// Values are pairs of the message hash (as provided by the server) and the raw message body.
    ///
    /// For backwards compatibility, for certain message types (ones that have a
    /// `accepts_protobuf()` override returning true) optional protobuf unwrapping of the incoming
    /// message is performed; if successful then the unwrapped raw value is used; if the protobuf
    /// unwrapping fails, the value is used directly as a raw value.
    ///
    /// After this call the caller should check `needs_push()` to see if the data on hand was
    /// updated and needs to be pushed to the server again (for example, because the data contained
    /// conflicts that required another update to resolve).
    ///
    /// Returns the number of the given config messages that were successfully parsed.
    ///
    /// Will throw on serious error (i.e. if neither the current nor any of the given configs are
    /// parseable).  This should not happen (the current config, at least, should always be
    /// re-parseable).
    ///
    /// Declaration:
    /// ```cpp
    /// std::vector<std::string> merge(
    ///     const std::vector<std::pair<std::string, ustring_view>>& configs);
    /// std::vector<std::string> merge(
    ///     const std::vector<std::pair<std::string, ustring>>& configs);
    /// ```
    ///
    /// Inputs:
    /// - `configs` -- vector of pairs containing the message hash and the raw message body (or
    ///   protobuf-wrapped raw message for certain config types).
    ///
    /// Outputs:
    /// - vector of successfully parsed hashes.  Note that this does not mean the hash was recent or
    ///   that it changed the config, merely that the returned hash was properly parsed and
    ///   processed as a config message, even if it was too old to be useful (or was already known
    ///   to be included).  The hashes will be in the same order as in the input vector.
    std::vector<std::string> merge(const std::vector<std::pair<std::string, ustring>>& configs);

    // Same as above, but takes values as ustrings (because sometimes that is more convenient).
    std::vector<std::string> merge(
            const std::vector<std::pair<std::string, ustring_view>>& configs);

    /// API: base/ConfigBase::is_dirty
    ///
    /// Returns true if we are currently dirty (i.e. have made changes that haven't been serialized
    /// yet).
    ///
    /// Inputs: None
    ///
    /// Outputs:
    /// - `bool` -- Returns true if changes havent been serialized
    bool is_dirty() const { return _state == ConfigState::Dirty; }

    /// API: base/ConfigBase::is_clean
    ///
    /// Returns true if we are curently clean (i.e. our current config is stored on the server and
    /// unmodified).
    ///
    /// Inputs: None
    ///
    /// Outputs:
    /// - `bool` -- Returns true if changes have been serialized
    bool is_clean() const { return _state == ConfigState::Clean; }

    /// API: base/ConfigBase::is_readonly
    ///
    /// Returns true if this config object is in read-only mode: specifically that means that this
    /// config object can only absorb new config entries but is incapable of producing new entries,
    /// and thus cannot modify or merge configs.
    ///
    /// This currently happens for config messages that require verification of a signature but do
    /// not have the private keys required to *produce* a signature.  For private config types, such
    /// as single-user configs, this will never be the case (as those can only be decrypted in the
    /// first place if you possess the private key).  Note, however, that additional conditions for
    /// read-only could be added in the future, so this being true should not *strictly* be
    /// interpreted as a cannot-sign issue.
    ///
    /// There are some consequences of being readonly:
    ///
    /// - any attempt to modify config values will throw an exception.
    /// - when multiple conflicting config objects are loaded only the "best" (i.e. higher seqno,
    ///   with ties determined by hashed value) config is loaded; if values need to be merged this
    ///   config will ignore the alternate values until someone who can produce a signature produces
    ///   a merged config that properly incorporates (and signs) the updated config.
    /// - read-only configurations never have anything to push, that is, `needs_push()` will always
    ///   be false.
    /// - it is still possible to `push()` a config anyway, but this only returns the current config
    ///   and signature of the message currently being used, and *never* returns any obsolete
    ///   hashes.  Typically this is unlikely to be useful, as it is expected that only signers (who
    ///   can update and merge) are likely also the only ones who can actually push new configs to
    ///   the swarm.
    /// - read-only configurations do not reliably track obsolete hashes as the obsolesence logic
    ///   depends on the results of merging, which read-only configs do not support.  (If you do
    ///   call `push()`, you'll always just get back an empty list of obsolete hashes).
    ///
    /// Inputs: None
    ///
    /// Outputs:
    /// - `bool` true if this config object is read-only
    bool is_readonly() const { return _config->verifier && !_config->signer; }

    /// API: base/ConfigBase::current_hashes
    ///
    /// The current config hash(es); this can be empty if the current hash is unknown or the current
    /// state is not clean (i.e. a push is needed or pending).
    ///
    /// Inputs: None
    ///
    /// Outputs:
    /// - `std::vector<std::string>` -- Returns current config hashes
    std::vector<std::string> current_hashes() const;

    /// API: base/ConfigBase::old_hashes
    ///
    /// The old config hash(es); this can be empty if there are no old hashes or if the config is in
    /// a dirty state (in which case these should be retrieved via the `push` function). Calling
    /// this function or the `push` function will clear the stored old_hashes.
    ///
    /// Inputs: None
    ///
    /// Outputs:
    /// - `std::vector<std::string>` -- Returns old config hashes
    std::vector<std::string> old_hashes();

    /// API: base/ConfigBase::needs_push
    ///
    /// Returns true if this object contains updated data that has not yet been confirmed stored on
    /// the server.  This will be true whenever `is_clean()` is false: that is, if we are currently
    /// "dirty" (i.e.  have changes that haven't been pushed) or are still awaiting confirmation of
    /// storage of the most recent serialized push data.
    ///
    /// Inputs: None
    ///
    /// Outputs:
    /// - `bool` -- Returns true if the object needs pushing
    virtual bool needs_push() const;

    /// API: base/ConfigBase::push
    ///
    /// Returns a tuple of three elements:
    /// - the seqno value of the data
    /// - the data message to push to the server
    /// - a list of known message hashes that are obsoleted by this push.
    ///
    /// Additionally, if the internal state is currently dirty (i.e. there are unpushed changes),
    /// the internal state will be marked as awaiting-confirmation.  Any further data changes made
    /// after this call will re-dirty the data (incrementing seqno and requiring another push).
    ///
    /// The client is expected to send a sequence request to the server that stores the message and
    /// deletes the hashes (if any).  It is strongly recommended to use a sequence rather than a
    /// batch so that the deletions won't happen if the store fails for some reason.
    ///
    /// Upon successful completion of the store+deletion requests the client should call
    /// `confirm_pushed` with the seqno value to confirm that the message has been stored.
    ///
    /// Subclasses that need to perform pre-push tasks (such as pruning stale data) can override
    /// this to prune and then call the base method to perform the actual push generation.
    ///
    /// Inputs: None
    ///
    /// Outputs:
    /// - `std::tuple<seqno_t, ustring, std::vector<std::string>>` - Returns a tuple containing
    ///   - `seqno_t` -- sequence number
    ///   - `ustring` -- data message to push to the server
    ///   - `std::vector<std::string>` -- list of known message hashes
    virtual std::tuple<seqno_t, ustring, std::vector<std::string>> push();

    /// API: base/ConfigBase::confirm_pushed
    ///
    /// Should be called after the push is confirmed stored on the storage server swarm to let the
    /// object know the config message has been stored and, ideally, that the obsolete messages
    /// returned by `push()` are deleted.  Once this is called `needs_push` will start returning
    /// false until something changes.  Takes the seqno that was pushed so that the object can
    /// ensure that the latest version was pushed (i.e. in case there have been other changes since
    /// the `push()` call that returned this seqno).
    ///
    /// Ideally the caller should have both stored the returned message and deleted the given
    /// messages.  The deletion step isn't critical (it is just cleanup) and callers should call
    /// this as long as the store succeeded even if there were errors in the deletions.
    ///
    /// It is safe to call this multiple times with the same seqno value, and with out-of-order
    /// seqnos (e.g. calling with seqno 122 after having called with 123; the duplicates and earlier
    /// ones will just be ignored).
    ///
    /// Inputs:
    /// - `seqno` -- sequence number that was pushed
    /// - `msg_hash` -- message hash that was pushed
    virtual void confirm_pushed(seqno_t seqno, std::string msg_hash);

    /// API: base/ConfigBase::dump
    ///
    /// Returns a dump of the current state for storage in the database; this value would get passed
    /// into the constructor to reconstitute the object (including the push/not pushed status). This
    /// method is *not* virtual: if subclasses need to store extra data they should set it in the
    /// `subclass_data` field.  Resets the `needs_dump()` flag to false.
    ///
    /// Inputs: None
    ///
    /// Outputs:
    /// - `ustring` -- Returns binary data of the state dump
    ustring dump();

    /// API: base/ConfigBase::make_dump
    ///
    /// Returns a dump of the current state; unlike `dump()` this does *not* update the internal
    /// needs_dump flag; it is mostly used internally (by `dump()`), but can also be called
    /// externally for debugging purposes.
    ///
    /// Inputs: None
    ///
    /// Outputs:
    /// - `ustring` -- Returns binary data of the state dump
    ustring make_dump() const;

    /// API: base/ConfigBase::needs_dump
    ///
    /// Returns true if something has changed since the last call to `dump()` that requires calling
    /// and saving the `dump()` data again.
    ///
    /// Inputs: None
    ///
    /// Outputs:
    /// - `bool` -- Returns true if something has changed since last call to dump
<<<<<<< HEAD
    virtual bool needs_dump() const {
        if (_needs_dump) {
            return _needs_dump;
        }
        auto current_dump = this->make_dump();
        auto dump_did_change = this->last_dumped != current_dump;
        return dump_did_change;
    }
=======
    virtual bool needs_dump() const { return _needs_dump; }
>>>>>>> f0016f51

    /// API: base/ConfigBase::add_key
    ///
    /// Encryption key methods.  For classes that have a single, static key (such as user profile
    /// storage types) these methods typically don't need to be used: the subclass calls them
    /// automatically.
    ///
    /// Adds an encryption/decryption key, without removing existing keys.  They key must be exactly
    /// 32 bytes long.  The newly added key becomes the highest priority key (unless the
    /// `high_priority` argument is set to false' see below): it will be used for encryption of
    /// config pushes after the call, and will be tried first when decrypting, followed by keys
    /// present (if any) before this call.  If the given key is already present in the key list then
    /// this call moves it to the front of the list (if not already at the front).
    ///
    /// If the `high_priority` argument is specified and false, then the key is added to the *end*
    /// of the key list instead of the beginning: that is, it will not replace the current
    /// highest-priority key used for encryption, but will still be usable for decryption of new
    /// incoming messages (after trying keys present before the call).  If the key already exists
    /// then nothing happens with `high_priority=false` (in particular, it is *not* repositioned, in
    /// contrast to high_priority=true behaviour).
    ///
    /// Will throw a std::invalid_argument if the key is not 32 bytes.
    ///
    /// Inputs:
    /// - `ustring_view key` -- 32 byte binary key
    /// - `high_priority` -- Whether to add to front or back of key list. If true then key is added
    ///   to beginning and replace highest-priority key for encryption
    /// - `dirty_config` -- if true then mark the config as dirty (incrementing seqno and needing a
    ///   push) if the first key (i.e. the key used for encryption) is changed as a result of this
    ///   call.  Ignored if the config is not modifiable.
    void add_key(ustring_view key, bool high_priority = true, bool dirty_config = false);

    /// API: base/ConfigBase::clear_keys
    ///
    /// Clears all stored encryption/decryption keys.  This is typically immediately followed with
    /// one or more `add_key` call to replace existing keys.  Returns the number of keys removed.
    ///
    /// Inputs:
    /// - `dirty_config` -- if this removes a key then mark the config as dirty (incrementing seqno
    ///   and requiring a push).  Only has an effect if the config is modifiable.
    ///
    /// Outputs:
    /// - `int` -- Returns number of keys removed
    int clear_keys(bool dirty_config = false);

    /// API: base/ConfigBase::remove_key
    ///
    /// Removes the given encryption/decryption key, if present.  Returns true if it was found and
    /// removed, false if it was not in the key list.
    ///
    /// The optional second argument removes the key only from position `from` or higher.  It is
    /// mainly for internal use and is usually omitted.
    ///
    /// Inputs:
    /// - `key` -- the key to remove from the key list
    /// - `from` -- optional agrument to specify which position to remove from, usually omitted
    /// - `dirty_config` -- if true, and the *first* key (the encryption key) is removed from the
    ///   list then mark the config as dirty (incrementing seqno and requiring a re-push).  Ignored
    ///   if the config is not modifiable.
    ///
    /// Outputs:
    /// - `bool` -- Returns true if found and removed
    bool remove_key(ustring_view key, size_t from = 0, bool dirty_config = false);

    /// API: base/ConfigBase::replace_keys
    ///
    /// Replaces the full set of keys with the given vector of keys.  This is equivalent to calling
    /// `clear_keys()` and then `add_key` with the keys, in order (and so the first key in the
    /// vector becomes the highest priority, i.e. the key used for encryption).
    ///
    /// Inputs:
    /// - `new_keys` -- the new decryption keys; the first key becomes the new encryption key
    /// - `dirty_config` -- if true then set the config status to dirty (incrementing seqno and
    ///   requiring a repush) if the old and new first key are not the same.  Ignored if the config
    ///   is not modifiable.
    void replace_keys(const std::vector<ustring_view>& new_keys, bool dirty_config = false);

    /// API: base/ConfigBase::get_keys
    ///
    /// Returns a vector of encryption keys, in priority order (i.e. element 0 is the encryption
    /// key, and the first decryption key).
    ///
    /// This method is mainly for debugging/diagnostics purposes; most config types have one single
    /// key (based on the secret key), and multi-keyed configs such as groups have their own methods
    /// for encryption/decryption that are already aware of the multiple keys.
    ///
    /// Inputs: None
    ///
    /// Outputs:
    /// - `std::vector<ustring_view>` -- Returns vector of encryption keys
    std::vector<ustring_view> get_keys() const;

    /// API: base/ConfigBase::key_count
    ///
    /// Returns the number of encryption keys.
    ///
    /// Inputs: None
    ///
    /// Outputs:
    /// - `int` -- Returns number of encryption keys
    int key_count() const;

    /// API: base/ConfigBase::has_key
    ///
    /// Returns true if the given key is already in the keys list.
    ///
    /// Inputs:
    /// - `key` -- will search if this key exists in the key list
    ///
    /// Outputs:
    /// - `bool` -- Returns true if it does exist
    bool has_key(ustring_view key) const;

    /// API: base/ConfigBase::key
    ///
    /// Accesses the key at position i (0 if omitted).  There must be at least one key, and i must
    /// be less than key_count().  The key at position 0 is used for encryption; for decryption all
    /// keys are tried in order, starting from position 0.
    ///
    /// Inputs:
    /// - `i` -- keys position in key list
    ///
    /// Outputs:
    /// - `ustring_view` -- binary data of the key
    ustring_view key(size_t i = 0) const {
        assert(i < _keys.size());
        return {_keys[i].data(), _keys[i].size()};
    }
};

// The C++ struct we hold opaquely inside the C internals struct.  This is designed so that any
// internals<T> has the same layout so that it doesn't matter whether we unbox to an
// internals<ConfigBase> or internals<SubType>.
template <
        typename ConfigT = ConfigBase,
        std::enable_if_t<std::is_base_of_v<ConfigBase, ConfigT>, int> = 0>
struct internals final {
    std::unique_ptr<ConfigBase> config;
    std::string error;

    /// Dereferencing falls through to the ConfigBase object
    ConfigT* operator->() {
        if constexpr (std::is_same_v<ConfigT, ConfigBase>)
            return config.get();
        else {
            auto* c = dynamic_cast<ConfigT*>(config.get());
            assert(c);
            return c;
        }
    }
    const ConfigT* operator->() const {
        if constexpr (std::is_same_v<ConfigT, ConfigBase>)
            return config.get();
        else {
            auto* c = dynamic_cast<ConfigT*>(config.get());
            assert(c);
            return c;
        }
    }
    ConfigT& operator*() { return *operator->(); }
    const ConfigT& operator*() const { return *operator->(); }
};

template <typename T = ConfigBase, std::enable_if_t<std::is_base_of_v<ConfigBase, T>, int> = 0>
inline internals<T>& unbox(config_object* conf) {
    return *static_cast<internals<T>*>(conf->internals);
}
template <typename T = ConfigBase, std::enable_if_t<std::is_base_of_v<ConfigBase, T>, int> = 0>
inline const internals<T>& unbox(const config_object* conf) {
    return *static_cast<const internals<T>*>(conf->internals);
}

template <size_t N>
void copy_c_str(char (&dest)[N], std::string_view src) {
    if (src.size() >= N)
        src.remove_suffix(src.size() - N - 1);
    std::memcpy(dest, src.data(), src.size());
    dest[src.size()] = 0;
}

// Wraps a labmda and, if an exception is thrown, sets an error message in the internals.error
// string and updates the last_error pointer in the outer (C) config_object struct to point at it.
//
// No return value: accepts void and pointer returns; pointer returns will become nullptr on error
template <std::invocable Call>
decltype(auto) wrap_exceptions(config_object* conf, Call&& f) {
    using Ret = std::invoke_result_t<Call>;

    try {
        conf->last_error = nullptr;
        return std::invoke(std::forward<Call>(f));
    } catch (const std::exception& e) {
        copy_c_str(conf->_error_buf, e.what());
        conf->last_error = conf->_error_buf;
    }
    if constexpr (std::is_pointer_v<Ret>)
        return static_cast<Ret>(nullptr);
    else
        static_assert(std::is_void_v<Ret>, "Don't know how to return an error value!");
}

// Same as above but accepts callbacks with value returns on errors: returns `f()` on success,
// `error_return` on exception
template <std::invocable Call, typename Ret>
Ret wrap_exceptions(config_object* conf, Call&& f, Ret error_return) {
    try {
        conf->last_error = nullptr;
        return std::invoke(std::forward<Call>(f));
    } catch (const std::exception& e) {
        copy_c_str(conf->_error_buf, e.what());
        conf->last_error = conf->_error_buf;
    }
    return error_return;
}

}  // namespace session::config<|MERGE_RESOLUTION|>--- conflicted
+++ resolved
@@ -1098,18 +1098,7 @@
     ///
     /// Outputs:
     /// - `bool` -- Returns true if something has changed since last call to dump
-<<<<<<< HEAD
-    virtual bool needs_dump() const {
-        if (_needs_dump) {
-            return _needs_dump;
-        }
-        auto current_dump = this->make_dump();
-        auto dump_did_change = this->last_dumped != current_dump;
-        return dump_did_change;
-    }
-=======
     virtual bool needs_dump() const { return _needs_dump; }
->>>>>>> f0016f51
 
     /// API: base/ConfigBase::add_key
     ///
