--- conflicted
+++ resolved
@@ -44,18 +44,13 @@
 target_link_libraries(testAll PRIVATE
     libsession::config
     libsodium::sodium-internal
-<<<<<<< HEAD
     nlohmann_json::nlohmann_json
     oxen::logging
-    Catch2Wrapper)
-=======
-    Catch2::Catch2WithMain
-)
+    Catch2::Catch2WithMain)
 
 if (ENABLE_ONIONREQ)
     target_link_libraries(testAll PRIVATE libsession::onionreq)
 endif()
->>>>>>> 20c06674
 
 if(NOT TARGET check)
     add_custom_target(check COMMAND testAll)
